# 📊 ReportB24 — детальные Excel-отчёты для Bitrix24

<div align="center">

[![Python 3.8+](https://img.shields.io/badge/python-3.8%2B-blue.svg)](https://www.python.org/downloads/)
[![Тесты](https://img.shields.io/badge/тесты-261%20пройдено-green.svg)](tests/)
[![Покрытие](https://img.shields.io/badge/покрытие-100%25-brightgreen.svg)](tests/)
[![Лицензия: MIT](https://img.shields.io/badge/лицензия-MIT-yellow.svg)](LICENSE)
[![Релиз](https://img.shields.io/badge/релиз-v2.1.1-orange.svg)](https://github.com/bivlked/ReportB24/releases)
[![Безопасность](https://img.shields.io/badge/безопасность-проверено-green.svg)](SECURITY.md)
[![Русский](https://img.shields.io/badge/язык-русский-blue.svg)](README.md)
[![English](https://img.shields.io/badge/language-english-red.svg)](README_EN.md)

**Профессиональная система для генерации безопасных Excel-отчётов "Умные счета" Bitrix24**  
**Новинка v2.1.1: двухлистовой отчёт с детализацией товаров и автоматическими проверками конфигурации**

[📌 Краткое позиционирование](#-краткое-позиционирование) • [🧰 Что внутри](#-что-внутри) • [🚀 Быстрый старт (Windows)](#-быстрый-старт-windows) • [⚡ Продвинутые сценарии](#-продвинутые-сценарии) • [🛠️ Типичные проблемы](#️-типичные-проблемы-и-проверки-перед-запуском) • [📚 Документация](#-документация) • [💬 Поддержка](#-поддержка) • [🏛️ Наследие](#-наследиесовместимость)

---

## 📋 Содержание

- [📌 Краткое позиционирование](#-краткое-позиционирование)
- [🧰 Что внутри](#-что-внутри)
- [🚀 Быстрый старт (Windows)](#-быстрый-старт-windows)
- [🛠️ Типичные проблемы и проверки перед запуском](#️-типичные-проблемы-и-проверки-перед-запуском)
- [⚡ Продвинутые сценарии](#-продвинутые-сценарии)
- [📚 Документация](#-документация)
- [💬 Поддержка](#-поддержка)
- [🏛️ Наследие/совместимость](#-наследиесовместимость)

---

<a id="краткое-позиционирование"></a>
## 📌 Краткое позиционирование

ReportB24 автоматизирует выгрузку данных из Bitrix24 «Умные счета» и формирует корпоративные Excel-отчёты с учётом требований безопасности. Новая версия поставляется с двухлистовым отчётом, объединяющим краткое резюме и детальную ведомость товаров, а также с встроенными проверками конфигурации и подключения перед генерацией файла.

---

<a id="что-внутри"></a>
## 🧰 Что внутри

### 🔗 Интеграция и безопасность
- Защищённый REST-клиент Bitrix24 с маскированием webhook URL и лимитированием запросов.
- Гибридная конфигурация (`.env` + `config.ini`) с валидацией и автоматической миграцией секретов.
- 261 автоматизированный тест, покрывающий безопасность, обработку данных и Excel-генерацию.

### 📊 Обработка данных
- Валидация ИНН, форматирование дат и расчёт НДС по российским стандартам.
- Поддержка ProductRows API для получения товаров по счетам и группировка с «зебра»-эффектом.
- Автоматические агрегаты по категориям НДС и консолидированная статистика.

### 📈 Excel-генерация
- Двухлистовая структура: «Краткий» обзор счетов и «Полный» каталог товаров (8 колонок).
- Пиксельно-точный дизайн по шаблонам, закреплённые заголовки, автоширина колонок.
- Детализированные логи (`logs/app.log`) и сохранение файлов в папку `reports/`.

---

<a id="быстрый-старт-windows"></a>
## 🚀 Быстрый старт (Windows)

> **Цель:** подготовить среду Windows и запустить `py run_detailed_report.py`, чтобы получить двухлистовой Excel-отчёт.

<<<<<<< HEAD
### 1. Проверка среды
```cmd
py --version
where git
=======
2. **Создайте виртуальное окружение:**
   ```bash
   python -m venv .venv
   .venv\Scripts\activate  # Windows
   # source .venv/bin/activate  # macOS/Linux
   ```

3. **Установите зависимости:**
   ```bash
   pip install -r requirements.txt
   ```

4. **Настройте конфигурацию:**
   ```bash
   copy .env-example .env
   copy config.ini.example config.ini
   ```
   
   Отредактируйте `.env` - добавьте ваш webhook URL:
   ```env
   BITRIX_WEBHOOK_URL=https://ваш-портал.bitrix24.ru/rest/USER_ID/WEBHOOK_CODE/
   ```

5. **Запустите первый отчёт:**
   ```bash
   python scripts/run_report.py
   ```

**Готово!** 🎉 Ваш первый защищённый Excel отчёт будет создан в папке `reports/`.

**🔥 Хотите попробовать новый детальный отчёт?**
```python
# Создайте файл test_detailed.py и запустите
from src.excel_generator.generator import ExcelReportGenerator
from src.bitrix24_client.client import Bitrix24Client
from src.data_processor.data_processor import DataProcessor
from src.config.config_reader import SecureConfigReader

config = SecureConfigReader('config.ini')
client = Bitrix24Client(config.get_webhook_url())
generator = ExcelReportGenerator()
processor = DataProcessor()

# Получаем счета и создаем двухлистовой отчёт
invoices = client.get_invoices_by_period('01.01.2024', '31.03.2024')
workbook = generator.create_multi_sheet_report(invoices, client, processor)
workbook.save('reports/двухлистовой_отчёт.xlsx')
print("✅ Создан отчёт с листами 'Краткий' и 'Полный' (с товарами)!")
>>>>>>> ce4cd062
```
Если Python или Git не найдены, установите [Python 3.8+](https://www.python.org/downloads/windows/) и [Git for Windows](https://git-scm.com/download/win).

### 2. Получение исходников
```cmd
mkdir C:\Projects\ReportB24
cd C:\Projects\ReportB24
git clone https://github.com/bivlked/ReportB24.git .
```

<<<<<<< HEAD
### 3. Виртуальное окружение
```cmd
py -3 -m venv .venv
.\.venv\Scripts\activate
py -m pip install --upgrade pip
=======
**Для macOS/Linux:**
```bash
# Проверьте версию Python
python3 --version

# Создайте папку проекта  
mkdir ~/Projects/ReportB24
cd ~/Projects/ReportB24

# Клонируйте репозиторий
git clone https://github.com/bivlked/ReportB24.git .
```

#### 2. Виртуальное окружение

**Создание и активация:**
```bash
# Создание
python -m venv .venv

# Активация - Windows
.venv\Scripts\activate

# Активация - macOS/Linux
source .venv/bin/activate

# Проверка активации (должно показать путь к .venv)
which python
```

#### 3. Установка зависимостей

```bash
# Обновите pip до последней версии
python -m pip install --upgrade pip

# Установите зависимости проекта
pip install -r requirements.txt

# Проверка установки
pip list
```

#### 4. Безопасная настройка конфигурации

**Создание конфигурационных файлов:**
```bash
# Скопируйте шаблоны
cp .env-example .env
cp config.ini.example config.ini
```

**Настройка .env (секретные данные):**
```env
# .env - НИКОГДА НЕ КОММИТИТЬ В GIT!
# Ваш webhook URL от Bitrix24
BITRIX_WEBHOOK_URL=https://ваш-портал.bitrix24.ru/rest/USER_ID/WEBHOOK_CODE/

# Опционально: дополнительные секретные настройки
# DB_PASSWORD=your_secret_password
# API_SECRET_KEY=your_api_secret
```

**Настройка config.ini (несекретные настройки):**
```ini
[AppSettings]
# Папка для сохранения отчётов
defaultsavefolder = reports

# Имя файла по умолчанию
defaultfilename = отчёт_bitrix24.xlsx

# Настройки логирования
loglevel = INFO
logfile = logs/app.log

[ReportPeriod]
# Период отчёта (формат: дд.мм.гггг)
startdate = 01.01.2024
enddate = 31.03.2024
```

#### 5. Получение webhook URL от Bitrix24

1. **Войдите в ваш Bitrix24**
2. **Перейдите в "Приложения" → "Вебхуки"**
3. **Создайте новый входящий вебхук** со следующими правами:
   - `crm` - доступ к CRM
   - `smart_invoice` - доступ к умным счетам
4. **Скопируйте полученный URL** в `.env` файл

#### 6. Проверка установки

```bash
# Проверка конфигурации
python -c "from src.config.config_reader import SecureConfigReader; print('✅ Конфигурация загружена успешно')"

# Проверка подключения к Bitrix24
python -c "from src.core.app import create_app; app = create_app('config.ini'); print('✅ Подключение к Bitrix24 успешно' if app.initialize() else '❌ Ошибка подключения')"

# Запуск тестов (опционально)
pytest tests/ -v
```

---

## 💻 Использование

### Базовое использование

**Самый простой способ:**
```bash
python scripts/run_report.py
```

Эта команда:
- ✅ Загрузит конфигурацию из `config.ini` и `.env`
- ✅ Подключится к Bitrix24 безопасно (с маскировкой URL в логах)
- ✅ Получит данные за указанный период
- ✅ Создаст профессиональный Excel отчёт
- ✅ Сохранит файл в папке `reports/`

### Программное использование

**Создание приложения и генерация отчёта:**
```python
from src.core.app import create_app
from datetime import datetime

# Создание безопасного приложения
app = create_app('config.ini')

try:
    # Инициализация с проверкой безопасности
    if not app.initialize():
        print("❌ Ошибка инициализации")
        print("Подробности:", app.get_error_report())
        exit(1)
    
    print("✅ Приложение инициализировано безопасно")
    print("🔒 Webhook URL защищён в логах")
    
    # Генерация отчёта с безопасностью v2.1
    filename = f"отчёт_{datetime.now().strftime('%Y%m%d_%H%M%S')}.xlsx"
    success = app.generate_report(filename)
    
    if success:
        print(f"✅ Отчёт успешно создан: reports/{filename}")
        
        # Получение статистики
        stats = app.get_generation_stats()
        print(f"📊 Обработано записей: {stats.get('processed_records', 0)}")
        print(f"⏱️ Время генерации: {stats.get('generation_time', 0):.2f} сек")
    else:
        print("❌ Ошибка генерации отчёта")
        print("Подробности:", app.get_error_report())

finally:
    # Безопасное завершение
    app.shutdown()
    print("🔒 Приложение корректно завершено")
```

**Настройка периода отчёта:**
```python
from src.core.app import create_app
from datetime import datetime, timedelta

app = create_app('config.ini')

if app.initialize():
    # Установка периода программно
    end_date = datetime.now()
    start_date = end_date - timedelta(days=90)  # Последние 90 дней
    
    app.set_report_period(
        start_date.strftime('%d.%m.%Y'),
        end_date.strftime('%d.%m.%Y')
    )
    
    # Генерация отчёта за указанный период
    success = app.generate_report(f"отчёт_90_дней_{end_date.strftime('%Y%m%d')}.xlsx")
    
    if success:
        print("✅ Отчёт за 90 дней создан успешно")
```

**Продвинутые настройки:**
```python
from src.core.app import create_app
from src.config.settings import ExcelSettings

# Создание приложения с кастомными настройками
app = create_app('config.ini')

if app.initialize():
    # Настройка Excel форматирования
    excel_settings = ExcelSettings(
        header_color='#FF6B35',  # Красивый оранжевый
        freeze_panes=True,
        auto_width=True,
        show_gridlines=False,
        page_orientation='landscape'
    )
    
    # Применение настроек
    app.set_excel_settings(excel_settings)
    
    # Генерация с кастомными настройками
    success = app.generate_report(
        filename="кастомный_отчёт.xlsx",
        include_summary=True,
        group_by_contractor=True,
        show_vat_details=True
    )
    
    if success:
        print("✅ Кастомный отчёт создан")
```

**🔥 НОВИНКА: Создание двухлистового отчёта с товарами:**
```python
from src.excel_generator.generator import ExcelReportGenerator
from src.bitrix24_client.client import Bitrix24Client
from src.data_processor.data_processor import DataProcessor
from src.config.config_reader import SecureConfigReader

# Инициализация компонентов
config = SecureConfigReader('config.ini')
client = Bitrix24Client(config.get_webhook_url())
processor = DataProcessor()
generator = ExcelReportGenerator()

# Генерация комплексного отчёта с двумя листами
try:
    # Получение данных за период
    invoices = client.get_invoices_by_period('01.01.2024', '31.03.2024')
    
    # 🔥 НОВЫЙ ФУНКЦИОНАЛ: Генерация двухлистового отчёта
    filename = f"полный_отчёт_{datetime.now().strftime('%Y%m%d_%H%M%S')}.xlsx"
    workbook = generator.create_multi_sheet_report(invoices, client, processor)
    
    # Сохранение
    workbook.save(f"reports/{filename}")
    print(f"✅ Двухлистовой отчёт создан: reports/{filename}")
    print("📋 Включает:")
    print("  - Лист 'Краткий': Обзор всех счетов")
    print("  - Лист 'Полный': Детализация всех товаров с зебра-группировкой")
    
except Exception as e:
    print(f"❌ Ошибка: {e}")
```

**⚡ НОВИНКА: Суперскоростная генерация с batch API:**
```python
# Получение большого количества счетов с оптимизацией
invoices = client.get_invoices_by_period('01.01.2024', '31.12.2024')  # Весь год!

# 🚀 Batch-получение товаров (5-10x быстрее чем по одному)
invoice_ids = [invoice['id'] for invoice in invoices]
products_by_invoice = client.get_products_by_invoices_batch(
    invoice_ids, 
    chunk_size=50  # Обрабатывает по 50 счетов одновременно
)

# Генерация comprehensive отчёта
filename = f"годовой_отчёт_{datetime.now().strftime('%Y%m%d')}.xlsx"
success = generator.generate_comprehensive_report(
    invoices=invoices,
    products_data=products_by_invoice,
    filename=filename,
    processor=processor
)

if success:
    print(f"✅ Годовой отчёт с товарами создан: {filename}")
    print("⚡ Использовалась batch-оптимизация для максимальной скорости")
```

### Примеры для разных сценариев

**1. Месячный отчёт для бухгалтерии:**
```python
from src.core.app import create_app
from datetime import datetime

def generate_monthly_report(year: int, month: int):
    """Генерация месячного отчёта для бухгалтерии"""
    app = create_app('config.ini')
    
    if not app.initialize():
        return False
    
    # Первый и последний день месяца
    start_date = f"01.{month:02d}.{year}"
    if month == 12:
        end_date = f"31.{month:02d}.{year}"
    else:
        # Последний день месяца
        from calendar import monthrange
        last_day = monthrange(year, month)[1]
        end_date = f"{last_day}.{month:02d}.{year}"
    
    app.set_report_period(start_date, end_date)
    
    filename = f"бухгалтерия_{year}_{month:02d}.xlsx"
    return app.generate_report(filename)

# Использование
if generate_monthly_report(2024, 3):
    print("✅ Месячный отчёт для бухгалтерии готов")
```

**2. Отчёт по конкретному контрагенту:**
```python
def generate_contractor_report(contractor_inn: str):
    """Генерация отчёта по конкретному контрагенту"""
    app = create_app('config.ini')
    
    if not app.initialize():
        return False
    
    # Применение фильтра по ИНН
    app.set_contractor_filter(inn=contractor_inn)
    
    filename = f"контрагент_{contractor_inn}.xlsx"
    return app.generate_report(filename)

# Использование
if generate_contractor_report("1234567890"):
    print("✅ Отчёт по контрагенту готов")
>>>>>>> ce4cd062
```
В приглашении появится префикс `(.venv)` — это подтверждает активацию окружения.

### 4. Установка зависимостей
```cmd
py -m pip install -r requirements.txt
```

### 5. Конфигурация и секреты
```cmd
copy .env.example .env
copy config.ini.example config.ini
notepad .env
```
Заполните `BITRIX_WEBHOOK_URL=https://ваш-портал.bitrix24.ru/rest/USER_ID/WEBHOOK_CODE/`. При необходимости отредактируйте период и путь сохранения в `config.ini`.

### 6. Запуск детального отчёта
```cmd
py run_detailed_report.py
```
В консоли отобразятся ключевые этапы `run_detailed_report.py`:
- баннер с версией и описанием двухлистового отчёта;
- проверка источников конфигурации и статуса `.env`/`config.ini`;
- валидация настроек (`✅ Конфигурация корректна`);
- тест подключения к Bitrix24 (`✅ Подключение к Bitrix24 успешно`);
- прогресс обработки счетов и товаров (`✅ Получено N счетов`, `✅ Обработано M товаров`);
- финальное сообщение `🎉 Двухлистовой отчёт успешно создан!` и путь к файлу.

### 7. Проверка результата
```cmd
rem список файлов в папке с отчётами
dir reports

rem убедитесь, что лог-файл создан
dir logs
type logs\app.log | more
```
По умолчанию отчёт сохраняется под именем из `config.ini` (например, `reports/отчёт_bitrix24.xlsx`).

> **Совет:** завершив работу, отключите окружение командой `deactivate`.

---

<a id="типичные-проблемы-и-проверки-перед-запуском"></a>
## 🛠️ Типичные проблемы и проверки перед запуском

| Ситуация | Быстрая диагностика | Подробное руководство |
| --- | --- | --- |
| Python не установлен или недоступен | `py --version` | [Отладка Python на Windows](docs/TROUBLESHOOTING.md#python-не-установлен-или-не-доступен) |
| Нет доступа к Bitrix24 webhook | `py -c "from src.core.app import AppFactory;\nwith AppFactory.create_app('config.ini') as app: print(app.test_api_connection())"` | [Проверка подключения к Bitrix24](docs/TROUBLESHOOTING.md#не-удаётся-подключиться-к-bitrix24) |
| Папка `reports` отсутствует | `dir reports` | [Проблемы с путями и правами файлов](docs/TROUBLESHOOTING.md#папка-reports-не-создаётся-или-недоступна) |
| Ошибка конфигурации | `py -c "from src.config.config_reader import SecureConfigReader; SecureConfigReader('config.ini').validate()"` | [Настройка .env и config.ini](docs/TROUBLESHOOTING.md#ошибки-в-конфигурации) |
| Запуск без активированного venv | Проверьте префикс `(.venv)` в командной строке | [Управление виртуальной средой](docs/TROUBLESHOOTING.md#виртуальное-окружение-не-активируется) |

---

<a id="продвинутые-сценарии"></a>
## ⚡ Продвинутые сценарии

- **Гибкая фильтрация и периоды:** используйте `AppFactory.create_app()` и методы `set_report_period`/`set_contractor_filter` для произвольных выборок. Примеры — в [Пользовательском руководстве](docs/USER_GUIDE.md#работа-с-фильтрами-и-периодами).
- **Настройка Excel-формата:** применяйте `ExcelSettings` для изменения цвета заголовков, ориентации страниц и «зебра»-эффекта. Подробности — в [Технической документации](docs/TECHNICAL_GUIDE.md#excel-генератор).
- **Автоматизация и CI:** интегрируйте `run_detailed_report.py` в планировщики (Task Scheduler, GitHub Actions) или запускайте через Docker. Рекомендации — в [docs/USER_GUIDE.md#автоматизация-и-планировщики](docs/USER_GUIDE.md#автоматизация-и-планировщики).
- **Расширение API Bitrix24:** подключайте дополнительные эндпоинты и используйте `Bitrix24Client` с retry/лимитированием. См. [Интеграционный слой](docs/TECHNICAL_GUIDE.md#интеграция-с-bitrix24).

---

<a id="документация"></a>
## 📚 Документация

- [📘 Пользовательское руководство](docs/USER_GUIDE.md) — пошаговое использование, сценарии и ответы на частые вопросы.
- [📗 Техническая документация](docs/TECHNICAL_GUIDE.md) — архитектура, ключевые модули, расширяемость.
- [🔐 Руководство по безопасности](docs/SECURITY_SETUP.md) — настройка секретов, рекомендации по продакшену.
- [🗃️ Архив изменений](docs/archive/enhancements/2025-07/remaining-fixes-and-docs-2025-07-03.md) — исторические заметки и доработки.

---

<a id="поддержка"></a>
## 💬 Поддержка

- Создайте issue на [GitHub](https://github.com/bivlked/ReportB24/issues) с подробным описанием проблемы и фрагментом лога.
- Проверьте раздел [docs/TROUBLESHOOTING.md](docs/TROUBLESHOOTING.md) перед обращением — там собраны ответы на типовые вопросы.
- Для вопросов безопасности воспользуйтесь процедурой из [SECURITY.md](SECURITY.md).

---

<a id="наследиесовместимость"></a>
## 🏛️ Наследие/совместимость

Исторический сценарий `run_report.py` остаётся доступным для обратной совместимости: он формирует одностраничный отчёт без детализации товаров. Для новых внедрений рекомендуется `run_detailed_report.py`, который автоматически проверяет конфигурацию, соединение с Bitrix24 и создаёт двухлистовой файл с листами «Краткий» и «Полный».
<|MERGE_RESOLUTION|>--- conflicted
+++ resolved
@@ -1,4 +1,4 @@
-# 📊 ReportB24 — детальные Excel-отчёты для Bitrix24
+# 📊 ReportB24 - Безопасный генератор Excel отчётов для Bitrix24
 
 <div align="center">
 
@@ -6,69 +6,134 @@
 [![Тесты](https://img.shields.io/badge/тесты-261%20пройдено-green.svg)](tests/)
 [![Покрытие](https://img.shields.io/badge/покрытие-100%25-brightgreen.svg)](tests/)
 [![Лицензия: MIT](https://img.shields.io/badge/лицензия-MIT-yellow.svg)](LICENSE)
-[![Релиз](https://img.shields.io/badge/релиз-v2.1.1-orange.svg)](https://github.com/bivlked/ReportB24/releases)
+[![Релиз](https://img.shields.io/badge/релиз-v1.0.0-orange.svg)](https://github.com/bivlked/ReportB24/releases)
 [![Безопасность](https://img.shields.io/badge/безопасность-проверено-green.svg)](SECURITY.md)
 [![Русский](https://img.shields.io/badge/язык-русский-blue.svg)](README.md)
 [![English](https://img.shields.io/badge/language-english-red.svg)](README_EN.md)
 
-**Профессиональная система для генерации безопасных Excel-отчётов "Умные счета" Bitrix24**  
-**Новинка v2.1.1: двухлистовой отчёт с детализацией товаров и автоматическими проверками конфигурации**
-
-[📌 Краткое позиционирование](#-краткое-позиционирование) • [🧰 Что внутри](#-что-внутри) • [🚀 Быстрый старт (Windows)](#-быстрый-старт-windows) • [⚡ Продвинутые сценарии](#-продвинутые-сценарии) • [🛠️ Типичные проблемы](#️-типичные-проблемы-и-проверки-перед-запуском) • [📚 Документация](#-документация) • [💬 Поддержка](#-поддержка) • [🏛️ Наследие](#-наследиесовместимость)
-
----
+**Профессиональная система генерации Excel отчётов для Bitrix24 "Умные счета"**  
+**с корпоративной безопасностью, современной архитектурой и 100% покрытием тестами**
+
+[🚀 Быстрый старт](#-быстрый-старт) • [📋 Возможности](#-основные-возможности) • [🔒 Безопасность](#-безопасность) • [📚 Документация](#-документация) • [💬 Поддержка](#-поддержка)
+
+---
+
+</div>
 
 ## 📋 Содержание
 
-- [📌 Краткое позиционирование](#-краткое-позиционирование)
-- [🧰 Что внутри](#-что-внутри)
-- [🚀 Быстрый старт (Windows)](#-быстрый-старт-windows)
-- [🛠️ Типичные проблемы и проверки перед запуском](#️-типичные-проблемы-и-проверки-перед-запуском)
-- [⚡ Продвинутые сценарии](#-продвинутые-сценарии)
+- [🆕 Что нового в v2.1.0](#-что-нового-в-v210)
+- [🌟 Основные возможности](#-основные-возможности)
+- [🚀 Быстрый старт](#-быстрый-старт)
+- [⚙️ Установка и настройка](#️-установка-и-настройка)
+- [💻 Использование](#-использование)
+- [🏗️ Архитектура](#️-архитектура)
+- [🔒 Безопасность](#-безопасность)
+- [🧪 Тестирование](#-тестирование)
+- [📊 Производительность](#-производительность)
 - [📚 Документация](#-документация)
+- [🤝 Вклад в проект](#-вклад-в-проект)
 - [💬 Поддержка](#-поддержка)
-- [🏛️ Наследие/совместимость](#-наследиесовместимость)
-
----
-
-<a id="краткое-позиционирование"></a>
-## 📌 Краткое позиционирование
-
-ReportB24 автоматизирует выгрузку данных из Bitrix24 «Умные счета» и формирует корпоративные Excel-отчёты с учётом требований безопасности. Новая версия поставляется с двухлистовым отчётом, объединяющим краткое резюме и детальную ведомость товаров, а также с встроенными проверками конфигурации и подключения перед генерацией файла.
-
----
-
-<a id="что-внутри"></a>
-## 🧰 Что внутри
-
-### 🔗 Интеграция и безопасность
-- Защищённый REST-клиент Bitrix24 с маскированием webhook URL и лимитированием запросов.
-- Гибридная конфигурация (`.env` + `config.ini`) с валидацией и автоматической миграцией секретов.
-- 261 автоматизированный тест, покрывающий безопасность, обработку данных и Excel-генерацию.
-
-### 📊 Обработка данных
-- Валидация ИНН, форматирование дат и расчёт НДС по российским стандартам.
-- Поддержка ProductRows API для получения товаров по счетам и группировка с «зебра»-эффектом.
-- Автоматические агрегаты по категориям НДС и консолидированная статистика.
-
-### 📈 Excel-генерация
-- Двухлистовая структура: «Краткий» обзор счетов и «Полный» каталог товаров (8 колонок).
-- Пиксельно-точный дизайн по шаблонам, закреплённые заголовки, автоширина колонок.
-- Детализированные логи (`logs/app.log`) и сохранение файлов в папку `reports/`.
-
----
-
-<a id="быстрый-старт-windows"></a>
-## 🚀 Быстрый старт (Windows)
-
-> **Цель:** подготовить среду Windows и запустить `py run_detailed_report.py`, чтобы получить двухлистовой Excel-отчёт.
-
-<<<<<<< HEAD
-### 1. Проверка среды
-```cmd
-py --version
-where git
-=======
+- [📄 Лицензия](#-лицензия)
+
+---
+
+## 🆕 Что нового в v2.1.0
+
+### 📊 **НОВИНКА**: Детальные отчёты с продуктами
+- **🔥 Двухлистовые отчёты**: "Краткий" (как раньше) + новый "Полный" с детализацией товаров
+- **📦 Продукты из Smart Invoices**: Полная интеграция с `crm.item.productrow.list` API
+- **🎯 Batch-оптимизация**: До **5-10x ускорения** благодаря пакетным запросам вместо N+1
+- **🦓 Зебра-эффект**: Визуальное группирование товаров по счетам с чередующимися цветами
+- **💰 Автоматический НДС**: 20% НДС рассчитывается автоматически для всех товаров
+- **🏢 8-колоночная детализация**: Номер счёта, Контрагент, ИНН, Наименование товара, Количество, Единица измерения, Цена, Сумма
+
+```mermaid
+graph LR
+    A[Краткий отчёт] --> B[Полный отчёт]
+    B --> C[Товары по счетам]
+    C --> D[Зебра-группировка]
+    D --> E[НДС расчёты]
+    
+    style A fill:#FCE4D6,stroke:#E89611,color:black
+    style B fill:#C6E0B4,stroke:#70AD47,color:black
+    style C fill:#D5E8D4,stroke:#82B366,color:black
+    style D fill:#E1D5E7,stroke:#9673A6,color:black
+    style E fill:#FFF2CC,stroke:#D6B656,color:black
+```
+
+### 🔐 Корпоративная безопасность (v1.0.0)
+- **🔒 Система безопасной конфигурации**: Гибридная `.env` + `config.ini` с автоматической миграцией секретов
+- **🔍 Маскировка URL**: Чувствительные webhook URL маскируются во всех логах (`https://portal.bitrix24.ru/rest/12/***/`)
+- **⚡ Архитектура нулевых утечек**: Секреты никогда не попадают в Git, автоматическая защита .env
+- **🛡️ Политика безопасности**: Комплексные рекомендации и процедуры отчётности об уязвимостях
+- **📋 Готовность к соответствию**: Совместимость с GDPR/SOX с мерами защиты данных
+
+### 🧪 Превосходство в обеспечении качества
+- **261/261 тестов пройдено** (100% успешность) ✅
+- **Комплексное покрытие тестами**: Unit, интеграционные и security тесты
+- **Валидация в реальных условиях**: Протестировано с 22+ production записями + реальными товарами
+- **Кросс-платформенная совместимость**: Поддержка Windows, macOS, Linux
+
+### 🏗️ Production архитектура
+- **SecureConfigReader**: Приоритетная конфигурация (os.environ > .env > config.ini)
+- **Автоматическая миграция**: Безопасное перемещение секретов из config.ini в .env
+- **Обратная совместимость**: Существующие конфигурации продолжают работать
+- **Корпоративное логирование**: Безопасное, замаскированное логирование для production
+
+---
+
+## 🌟 Основные возможности
+
+### 🔗 Интеграция с Bitrix24
+- **Безопасный REST API клиент** с защитой webhook URL
+- **📦 Новый API товаров**: Полная интеграция с `crm.item.productrow.list` для получения товаров
+- **🚀 Batch-оптимизация**: `get_products_by_invoices_batch()` для обработки до 50 счетов одновременно
+- **Умное ограничение скорости** (≤2 запроса/сек) для стабильности API
+- **Автоматическая пагинация** для больших наборов данных  
+- **Получение данных компании** через API "Умные счета"
+- **🔄 Fallback механизмы**: Автоматический переход на последовательные запросы при ошибках batch
+- **Корпоративная обработка ошибок** с логикой повторов и circuit breakers
+
+### 📊 Превосходная обработка данных
+- **Валидация российских ИНН** (10/12 цифр) по алгоритму ФНС
+- **Форматирование дат** в российский стандарт (дд.мм.гггг)
+- **Точные расчёты НДС** (20%, 10%, 0%, "Без НДС")
+- **Российская локализация** для валют и чисел
+
+### 📈 Профессиональная генерация Excel
+- **🔥 Двухлистовые отчёты**: "Краткий" (обзор счетов) + "Полный" (детали товаров)
+- **Пиксельно точный дизайн** соответствующий предоставленным шаблонам
+- **Умная компоновка колонок**: Таблица начинается с B2 с правильными отступами
+- **Профессиональное форматирование**:
+  - **Краткий лист**: Оранжевый фон (#FCE4D6), жирный текст, выравнивание по центру
+  - **Полный лист**: Зелёный фон (#C6E0B4) для заголовков, зебра-эффект для группировки
+  - Данные: Правильное выравнивание по типу (центр для чисел/дат, справа для сумм, слева для названий)
+  - Числовые форматы: ИНН как число '0', суммы как '#,##0.00'
+- **📦 Детализация товаров**: 8 колонок с полной информацией о продуктах из Smart Invoices
+- **🦓 Зебра-группировка**: Визуальное разделение товаров по счетам
+- **Автоширина колонок**: "Контрагент", "Дата счёта", "Дата оплаты" автоматически подгоняются под содержимое
+- **Сводные отчёты**: 4 категории с разбивкой НДС
+- **Закрепление заголовков**: Заголовки остаются видимыми при прокрутке
+
+---
+
+## 🚀 Быстрый старт
+
+> **💡 Совет**: Для тех, кто хочет сразу увидеть результат - следуйте этому разделу. Подробная настройка описана [ниже](#️-установка-и-настройка).
+
+### Предварительные требования
+- **Python 3.8+** (поддержка 3.8-3.12)
+- **Активный аккаунт Bitrix24** с доступом к REST API
+
+### За 5 минут до первого отчёта
+
+1. **Клонируйте проект:**
+   ```bash
+   git clone https://github.com/bivlked/ReportB24.git
+   cd ReportB24
+   ```
+
 2. **Создайте виртуальное окружение:**
    ```bash
    python -m venv .venv
@@ -117,24 +182,36 @@
 workbook = generator.create_multi_sheet_report(invoices, client, processor)
 workbook.save('reports/двухлистовой_отчёт.xlsx')
 print("✅ Создан отчёт с листами 'Краткий' и 'Полный' (с товарами)!")
->>>>>>> ce4cd062
-```
-Если Python или Git не найдены, установите [Python 3.8+](https://www.python.org/downloads/windows/) и [Git for Windows](https://git-scm.com/download/win).
-
-### 2. Получение исходников
+```
+
+---
+
+## ⚙️ Установка и настройка
+
+### Системные требования
+
+- **Операционная система**: Windows 10+, macOS 10.14+, Ubuntu 18.04+ (или любой современный Linux)
+- **Python**: 3.8, 3.9, 3.10, 3.11, 3.12 (рекомендуется 3.11+)
+- **Память**: Минимум 512 МБ RAM (рекомендуется 1 ГБ для больших отчётов)
+- **Дисковое пространство**: 100 МБ для установки + место для отчётов
+
+### Пошаговая установка
+
+#### 1. Подготовка окружения
+
+**Для Windows:**
 ```cmd
+# Проверьте версию Python
+python --version
+
+# Создайте папку проекта
 mkdir C:\Projects\ReportB24
 cd C:\Projects\ReportB24
+
+# Клонируйте репозиторий
 git clone https://github.com/bivlked/ReportB24.git .
 ```
 
-<<<<<<< HEAD
-### 3. Виртуальное окружение
-```cmd
-py -3 -m venv .venv
-.\.venv\Scripts\activate
-py -m pip install --upgrade pip
-=======
 **Для macOS/Linux:**
 ```bash
 # Проверьте версию Python
@@ -466,93 +543,798 @@
 # Использование
 if generate_contractor_report("1234567890"):
     print("✅ Отчёт по контрагенту готов")
->>>>>>> ce4cd062
-```
-В приглашении появится префикс `(.venv)` — это подтверждает активацию окружения.
-
-### 4. Установка зависимостей
-```cmd
-py -m pip install -r requirements.txt
-```
-
-### 5. Конфигурация и секреты
-```cmd
-copy .env.example .env
-copy config.ini.example config.ini
-notepad .env
-```
-Заполните `BITRIX_WEBHOOK_URL=https://ваш-портал.bitrix24.ru/rest/USER_ID/WEBHOOK_CODE/`. При необходимости отредактируйте период и путь сохранения в `config.ini`.
-
-### 6. Запуск детального отчёта
-```cmd
-py run_detailed_report.py
-```
-В консоли отобразятся ключевые этапы `run_detailed_report.py`:
-- баннер с версией и описанием двухлистового отчёта;
-- проверка источников конфигурации и статуса `.env`/`config.ini`;
-- валидация настроек (`✅ Конфигурация корректна`);
-- тест подключения к Bitrix24 (`✅ Подключение к Bitrix24 успешно`);
-- прогресс обработки счетов и товаров (`✅ Получено N счетов`, `✅ Обработано M товаров`);
-- финальное сообщение `🎉 Двухлистовой отчёт успешно создан!` и путь к файлу.
-
-### 7. Проверка результата
-```cmd
-rem список файлов в папке с отчётами
-dir reports
-
-rem убедитесь, что лог-файл создан
-dir logs
-type logs\app.log | more
-```
-По умолчанию отчёт сохраняется под именем из `config.ini` (например, `reports/отчёт_bitrix24.xlsx`).
-
-> **Совет:** завершив работу, отключите окружение командой `deactivate`.
-
----
-
-<a id="типичные-проблемы-и-проверки-перед-запуском"></a>
-## 🛠️ Типичные проблемы и проверки перед запуском
-
-| Ситуация | Быстрая диагностика | Подробное руководство |
-| --- | --- | --- |
-| Python не установлен или недоступен | `py --version` | [Отладка Python на Windows](docs/TROUBLESHOOTING.md#python-не-установлен-или-не-доступен) |
-| Нет доступа к Bitrix24 webhook | `py -c "from src.core.app import AppFactory;\nwith AppFactory.create_app('config.ini') as app: print(app.test_api_connection())"` | [Проверка подключения к Bitrix24](docs/TROUBLESHOOTING.md#не-удаётся-подключиться-к-bitrix24) |
-| Папка `reports` отсутствует | `dir reports` | [Проблемы с путями и правами файлов](docs/TROUBLESHOOTING.md#папка-reports-не-создаётся-или-недоступна) |
-| Ошибка конфигурации | `py -c "from src.config.config_reader import SecureConfigReader; SecureConfigReader('config.ini').validate()"` | [Настройка .env и config.ini](docs/TROUBLESHOOTING.md#ошибки-в-конфигурации) |
-| Запуск без активированного venv | Проверьте префикс `(.venv)` в командной строке | [Управление виртуальной средой](docs/TROUBLESHOOTING.md#виртуальное-окружение-не-активируется) |
-
----
-
-<a id="продвинутые-сценарии"></a>
-## ⚡ Продвинутые сценарии
-
-- **Гибкая фильтрация и периоды:** используйте `AppFactory.create_app()` и методы `set_report_period`/`set_contractor_filter` для произвольных выборок. Примеры — в [Пользовательском руководстве](docs/USER_GUIDE.md#работа-с-фильтрами-и-периодами).
-- **Настройка Excel-формата:** применяйте `ExcelSettings` для изменения цвета заголовков, ориентации страниц и «зебра»-эффекта. Подробности — в [Технической документации](docs/TECHNICAL_GUIDE.md#excel-генератор).
-- **Автоматизация и CI:** интегрируйте `run_detailed_report.py` в планировщики (Task Scheduler, GitHub Actions) или запускайте через Docker. Рекомендации — в [docs/USER_GUIDE.md#автоматизация-и-планировщики](docs/USER_GUIDE.md#автоматизация-и-планировщики).
-- **Расширение API Bitrix24:** подключайте дополнительные эндпоинты и используйте `Bitrix24Client` с retry/лимитированием. См. [Интеграционный слой](docs/TECHNICAL_GUIDE.md#интеграция-с-bitrix24).
-
----
-
-<a id="документация"></a>
+```
+
+---
+
+## 🏗️ Архитектура
+
+### Общая схема системы
+
+```
+ReportB24 v2.1.0 - Корпоративная архитектура с детальными отчётами
+├─ 🔒 Безопасный слой конфигурации
+│  ├─ SecureConfigReader (гибридная .env + config.ini система)
+│  ├─ Автоматическая миграция секретов
+│  └─ Приоритетная загрузка (os.environ > .env > config.ini)
+│
+├─ 🌐 Bitrix24 Integration Layer (РАСШИРЕНО v2.1)
+│  ├─ Безопасный REST API клиент с маскировкой URL
+│  ├─ 📦 ProductRows API интеграция (crm.item.productrow.list)
+│  ├─ 🚀 Batch API оптимизация (до 5-10x ускорения)
+│  ├─ Умное ограничение скорости (≤2 req/sec)
+│  ├─ Автоматическая пагинация и retry логика
+│  ├─ 🔄 Fallback механизмы при ошибках batch
+│  └─ Circuit breaker для отказоустойчивости
+│
+├─ 📊 Data Processing Engine (РАСШИРЕНО v2.1)
+│  ├─ Валидация российских ИНН (алгоритм ФНС)
+│  ├─ Форматирование дат в российский стандарт
+│  ├─ Точные расчёты НДС (20%, 10%, 0%, "Без НДС")
+│  ├─ 📦 Обработка данных товаров (ProductData structures)
+│  ├─ 🦓 Группировка товаров с зебра-эффектом
+│  ├─ 💰 Автоматические расчёты сумм для товаров
+│  └─ Группировка и агрегация данных
+│
+├─ 📈 Professional Excel Generator (РАСШИРЕНО v2.1)
+│  ├─ 🔥 Двухлистовая архитектура ("Краткий" + "Полный")
+│  ├─ Пиксельно точный дизайн по шаблону
+│  ├─ 📦 DetailedReportLayout (8-колоночная структура товаров)
+│  ├─ 🦓 Зебра-эффект для визуальной группировки
+│  ├─ 🎨 Дифференцированное форматирование листов
+│  ├─ Умная компоновка и автоширина колонок
+│  ├─ MultiSheetBuilder для координации листов
+│  ├─ Профессиональное форматирование
+│  └─ Сводные отчёты с разбивкой НДС
+│
+└─ 🔒 Security & Quality Layer (ОБНОВЛЕНО v2.1)
+   ├─ 261+ комплексных тестов (100% покрытие)
+   ├─ 📦 Специализированные тесты товаров и batch API
+   ├─ 🦓 Тесты зебра-эффекта и многолистовых отчётов
+   ├─ Безопасное логирование без утечек
+   ├─ Graceful error handling
+   └─ Production-ready мониторинг
+```
+
+### Структура проекта
+
+```
+ReportB24/
+├── 📁 src/                           # Исходный код
+│   ├── 🔗 bitrix24_client/           # Bitrix24 REST API клиент
+│   │   ├── client.py                 # Клиент + ProductRows API + Batch оптимизация
+│   │   ├── rate_limiter.py           # Ограничение скорости запросов
+│   │   └── exceptions.py             # Специализированные исключения
+│   │
+│   ├── 🔒 config/                    # Система безопасной конфигурации
+│   │   ├── config_reader.py          # SecureConfigReader с .env поддержкой
+│   │   ├── settings.py               # Настройки приложения
+│   │   └── validation.py             # Валидация конфигурации
+│   │
+│   ├── 📊 data_processor/            # Обработка и валидация данных
+│   │   ├── data_processor.py         # Основной процессор + товары (ProductData)
+│   │   ├── currency_processor.py     # Обработка валют и НДС
+│   │   ├── date_processor.py         # Форматирование дат
+│   │   └── inn_processor.py          # Валидация ИНН по алгоритму ФНС
+│   │
+│   ├── 📈 excel_generator/           # Профессиональная генерация Excel
+│   │   ├── generator.py              # Основной генератор + двухлистовые отчёты
+│   │   ├── layout.py                 # DetailedReportLayout + MultiSheetBuilder
+│   │   ├── formatter.py              # Стили и форматирование
+│   │   └── styles.py                 # Цвета и оформление (зебра-эффект)
+│   │
+│   └── 🎯 core/                      # Ядро приложения
+│       ├── app.py                    # Основное приложение с безопасностью
+│       ├── workflow.py               # Оркестратор процессов
+│       └── error_handler.py          # Безопасная обработка ошибок
+│
+├── 📁 tests/                         # 261 комплексный тест
+│   ├── bitrix24_client/              # Тесты клиента Bitrix24 API
+│   ├── data_processor/               # Тесты обработки данных
+│   ├── test_excel_generator/         # Тесты генерации Excel
+│   └── test_*.py                     # Интеграционные тесты
+│
+├── 📁 docs/                          # Документация
+│   ├── SECURITY_SETUP.md             # Настройка системы безопасности
+│   ├── API.md                        # API документация
+│   └── TROUBLESHOOTING.md            # Руководство по устранению проблем
+│
+├── 📁 .github/                       # GitHub интеграция
+│   └── workflows/                    # CI/CD пайплайны
+│       └── security-check.yml        # Автоматические проверки безопасности
+│
+├── 🔒 .env-example                   # Шаблон секретных настроек
+├── ⚙️ config.ini.example            # Шаблон публичных настроек
+├── 🛡️ SECURITY.md                   # Политика безопасности
+├── 🤝 CONTRIBUTING.md                # Руководство для контрибьюторов
+├── 📄 LICENSE                        # MIT лицензия
+└── 📚 README.md                      # Этот файл
+```
+
+### Ключевые принципы архитектуры
+
+#### 🔒 Безопасность прежде всего
+- **Гибридная конфигурация**: Секреты в `.env`, настройки в `config.ini`
+- **Автоматическая миграция**: Безопасный переход от старых конфигураций
+- **Маскировка в логах**: Webhook URL никогда не отображаются полностью
+- **Валидация входных данных**: Каждый параметр проверяется на безопасность
+
+#### 🎯 Разделение ответственности
+- **Каждый модуль** имеет одну чётко определённую задачу
+- **Слабая связанность** между компонентами через интерфейсы
+- **Высокая сплочённость** внутри каждого модуля
+- **Dependency injection** для тестируемости
+
+#### 🚀 Production готовность
+- **Graceful degradation** при ошибках
+- **Circuit breaker** для внешних API
+- **Retry логика** с экспоненциальным backoff
+- **Мониторинг производительности** на каждом этапе
+
+---
+
+## 🔒 Безопасность
+
+ReportB24 v1.0.0 разработан с учётом корпоративных стандартов безопасности:
+
+### 🛡️ Основные принципы безопасности
+
+#### 1. **Безопасность конфигурации**
+- **🔒 Гибридная система**: `.env` для секретов + `config.ini` для настроек
+- **🔄 Автоматическая миграция**: Секреты автоматически перемещаются из config.ini в .env
+- **📊 Приоритетная загрузка**: `os.environ` > `.env` > `config.ini`
+- **🚫 Git защита**: `.env` файлы автоматически исключены из системы контроля версий
+
+#### 2. **Безопасность времени выполнения**
+- **🎭 Маскировка URL**: `https://portal.bitrix24.ru/rest/12/***/` во всех логах
+- **📝 Безопасное логирование**: Никаких чувствительных данных в логах приложения
+- **✅ Валидация ввода**: Комплексная проверка всех параметров конфигурации
+- **🔧 Graceful degradation**: Корректная обработка ошибок без раскрытия секретов
+
+#### 3. **Безопасность развёртывания**
+- **🌍 Переменные окружения**: Поддержка переменных уровня ОС
+- **🔐 Права доступа к файлам**: Рекомендации по безопасным правам
+- **🔗 Безопасность сети**: Принудительное использование HTTPS для всех API вызовов
+- **🎚️ Контроль доступа**: Руководство по безопасности production развёртывания
+
+### 🔍 Проверки безопасности
+
+**Автоматические проверки при каждом коммите:**
+```bash
+# Pre-commit хуки автоматически проверяют:
+# ✅ Отсутствие реальных webhook URL
+# ✅ Отсутствие секретов в коде
+# ✅ Безопасность файлов конфигурации
+# ✅ Качество и безопасность кода
+```
+
+**CI/CD проверки безопасности:**
+- 🤖 **GitHub Actions**: Автоматические проверки при каждом push/PR
+- 📅 **Еженедельные аудиты**: Автоматическое сканирование на уязвимости
+- 🔍 **Проверка зависимостей**: Мониторинг известных уязвимостей в библиотеках
+- 📊 **Отчёты безопасности**: Детальные отчёты о состоянии безопасности
+
+### 🚨 Реагирование на инциденты
+
+**При обнаружении утечки:**
+
+1. **⚡ Немедленные действия**:
+   ```bash
+   # Проверить масштаб проблемы
+   pytest tests/ -k security
+   
+   # Найти все вхождения
+   grep -r "problem_pattern" .
+   ```
+
+2. **🔧 Исправление**:
+   ```bash
+   # Заменить на безопасные примеры
+   sed -i 's/real_webhook/https:\/\/your-portal.bitrix24.ru\/rest\/***\/***\//g' file.md
+   ```
+
+3. **✅ Зафиксировать изменения**:
+   ```bash
+   git add .
+   git commit -m "SECURITY: Устранение утечки секретов"
+   ```
+
+4. **🔄 Сменить скомпрометированные секреты**:
+   - Создать новый webhook в Bitrix24
+   - Обновить все среды
+   - Уведомить команду
+
+### 📋 Рекомендации по безопасному использованию
+
+#### ✅ Правильно:
+```bash
+# Примеры безопасных URL для документации
+https://ваш-портал.bitrix24.ru/rest/***/***/
+https://portal.bitrix24.ru/rest/12/***/
+
+# Переменные окружения для секретов
+BITRIX_WEBHOOK_URL=https://ваш-портал.bitrix24.ru/rest/USER_ID/TOKEN/
+```
+
+#### ❌ Неправильно:
+```bash
+# НИКОГДА не используйте реальные данные в коде/документации
+https://realportal.bitrix24.ru/rest/12/realsecret123/
+real_webhook_token_here
+актуальные данные портала
+```
+
+### 🔗 Дополнительные ресурсы безопасности
+
+- 📋 **[Политика безопасности](SECURITY.md)**: Полное руководство по безопасности
+- 🔧 **[Настройка безопасности](docs/SECURITY_SETUP.md)**: Пошаговая настройка
+- 🚨 **[Отчётность об уязвимостях](SECURITY.md#reporting-vulnerabilities)**: Как сообщить о проблеме
+- 📚 **[Лучшие практики](docs/SECURITY_BEST_PRACTICES.md)**: Рекомендации экспертов
+
+---
+
+## 🧪 Тестирование
+
+ReportB24 поддерживает исключительные стандарты качества с **261 тестом** и **100% покрытием** критических путей.
+
+### 📊 Статистика тестирования
+
+```
+🧪 Тесты: 261+ пройдено, 0 провалено (100% успешность)
+📦 Новое в v2.1: +43 теста товаров, batch API, зебра-эффекта
+📈 Покрытие: 100% для критических компонентов + новых функций
+⚡ Производительность: 49,884 товаров/сек, 0 MB утечек памяти
+⏱️ Время выполнения: ~7 минут для полного набора
+🔒 Безопасность: Специализированные security тесты
+🌍 Платформы: Windows, macOS, Linux
+```
+
+### 🚀 Запуск тестов
+
+**Все тесты:**
+```bash
+# Полный набор тестов
+pytest
+
+# С отчётом о покрытии
+pytest --cov=src --cov-report=html
+
+# Параллельный запуск (быстрее)
+pytest -n auto
+```
+
+**Категории тестов:**
+```bash
+# Тесты клиента Bitrix24
+pytest tests/bitrix24_client/ -v
+
+# Тесты обработки данных
+pytest tests/data_processor/ -v
+
+# Тесты генерации Excel
+pytest tests/test_excel_generator/ -v
+
+# Интеграционные тесты
+pytest tests/test_*integration*.py -v
+```
+
+**Тесты для разработки:**
+```bash
+# Только изменённые файлы
+pytest --lf
+
+# Остановка на первой ошибке
+pytest -x
+
+# Подробный вывод для отладки
+pytest -vvv --tb=long
+```
+
+### 🔬 Типы тестов
+
+#### 🔧 Unit тесты (187+ тестов)
+- **Конфигурация**: Тестирование SecureConfigReader и валидации
+- **Обработка данных**: Валидация ИНН, форматирование дат, расчёты НДС
+- **📦 Новое v2.1**: Обработка товаров (ProductData), группировка, НДС товаров
+- **Excel генерация**: Форматирование, стили, формулы
+- **🦓 Новое v2.1**: Зебра-эффект, DetailedReportLayout, MultiSheetBuilder
+- **API клиент**: Обработка запросов, rate limiting, ошибок
+- **🚀 Новое v2.1**: Batch API, ProductRows интеграция, fallback механизмы
+
+#### 🔗 Интеграционные тесты (48+ тестов)
+- **End-to-end workflow**: Полный цикл от конфигурации до Excel файла
+- **Bitrix24 интеграция**: Реальные API вызовы (с моками)
+- **📦 Новое v2.1**: E2E детальные отчёты с товарами, batch производительность
+- **🔥 Новое v2.1**: Двухлистовые отчёты, comprehensive генерация
+- **Безопасность конфигурации**: Миграция секретов, приоритеты загрузки
+- **Кросс-платформенность**: Совместимость между ОС
+
+#### 🔒 Тесты безопасности (16 тестов)
+- **Маскировка URL**: Проверка скрытия webhook в логах
+- **Защита секретов**: Отсутствие утечек в ошибках и логах
+- **Валидация входных данных**: SQL injection, XSS защита
+- **Права доступа**: Проверка файловых разрешений
+
+#### ⚡ Тесты производительности (10 тестов)
+- **Нагрузочные тесты**: Обработка 1000+ записей
+- **Память**: Контроль потребления памяти
+- **Скорость генерации**: Benchmark производительности Excel
+- **API efficiency**: Оптимизация запросов к Bitrix24
+
+### 📈 Отчёты о покрытии
+
+После запуска `pytest --cov=src --cov-report=html` откройте `htmlcov/index.html`:
+
+```
+📁 src/
+├── 🔒 config/           100% покрытие  ✅
+├── 🔗 bitrix24_client/   98% покрытие  ✅
+├── 📊 data_processor/    100% покрытие ✅
+├── 📈 excel_generator/   96% покрытие  ✅
+└── 🎯 core/             100% покрытие  ✅
+
+Общее покрытие: 98.4% ✅
+```
+
+### 🐛 Отладка и диагностика
+
+**При неудачных тестах:**
+```bash
+# Подробная информация об ошибках
+pytest --tb=long -vvv
+
+# Запуск конкретного теста
+pytest tests/test_specific.py::test_function_name -v
+
+# Отладка с PDB
+pytest --pdb
+
+# Логирование во время тестов
+pytest -s --log-cli-level=DEBUG
+```
+
+**Создание тестовых данных:**
+```bash
+# Запуск тестов с генерацией отчётов
+pytest tests/ --cov=src --cov-report=html
+
+# Проверка конкретных компонентов
+pytest tests/data_processor/ -v
+```
+
+---
+
+## 📊 Производительность
+
+ReportB24 оптимизирован для **production-ready производительности** с обработкой больших объёмов данных.
+
+### ⚡ Ключевые метрики
+
+| Операция | Время выполнения | Оптимизация |
+|----------|------------------|-------------|
+| 🔗 **Подключение к Bitrix24** | ~0.5 сек | Connection pooling, SSL reuse |
+| 📊 **Обработка 100 записей** | ~2-3 мин | Batch processing, parallel validation |
+| 📈 **Генерация Excel (100 записей)** | ~5-10 сек | In-memory generation, efficient formatting |
+| 🔥 **Двухлистовой отчёт (100 записей)** | ~8-15 сек | Optimized layout builders, shared formatting |
+| 📦 **Обработка товаров (1000 шт)** | ~0.02 сек | **49,884 товаров/сек** - суперскоростная обработка |
+| 🚀 **Batch API запросы** | **5-10x быстрее** | Chunk processing, fallback на sequential |
+| 🦓 **Зебра-группировка (10 счетов)** | ~0.026 сек | Efficient grouping algorithms |
+| 🔒 **Проверки безопасности** | <1% overhead | Lazy loading, caching |
+| 💾 **Потребление памяти** | ~50-100 МБ | Streaming processing, **0 MB утечек** |
+
+### 🚀 Оптимизации v2.1.0
+
+#### 1. **Умное кэширование**
+```python
+# Кэширование данных компаний для повторного использования
+@lru_cache(maxsize=1000)
+def get_company_details(company_id: str):
+    """Кэшированное получение данных компании"""
+    pass
+
+# Кэш валидации ИНН
+@lru_cache(maxsize=10000)
+def validate_inn(inn: str) -> bool:
+    """Кэшированная валидация ИНН"""
+    pass
+```
+
+#### 2. **Batch обработка**
+```python
+# Обработка данных пакетами для лучшей производительности
+def process_invoices_batch(invoices: List[Dict], batch_size: int = 50):
+    """Обработка счетов пакетами для оптимизации"""
+    for i in range(0, len(invoices), batch_size):
+        batch = invoices[i:i + batch_size]
+        yield process_batch(batch)
+```
+
+#### 3. **Lazy loading**
+```python
+# Ленивая загрузка больших данных
+class LazyDataLoader:
+    """Ленивая загрузка данных для экономии памяти"""
+    def __init__(self, data_source):
+        self._data = None
+        self._source = data_source
+    
+    @property
+    def data(self):
+        if self._data is None:
+            self._data = self._load_data()
+        return self._data
+```
+
+#### 4. **🔥 НОВОЕ v2.1: Batch API оптимизация**
+```python
+# Суперскоростная обработка до 50 счетов одновременно
+def get_products_by_invoices_batch(invoice_ids: List[str], chunk_size: int = 50):
+    """5-10x ускорение благодаря пакетным запросам"""
+    chunks = [invoice_ids[i:i + chunk_size] for i in range(0, len(invoice_ids), chunk_size)]
+    
+    for chunk in chunks:
+        try:
+            # Batch-запрос к crm.item.productrow.list
+            batch_result = self.call_batch(chunk)
+            yield from batch_result
+        except Exception:
+            # Fallback на последовательные запросы
+            for invoice_id in chunk:
+                yield self.get_products_by_invoice(invoice_id)
+```
+
+#### 5. **🦓 НОВОЕ v2.1: Зебра-группировка**
+```python
+# Молниеносная группировка товаров по счетам
+def apply_zebra_effect(products_by_invoice: Dict, start_row: int = 3):
+    """49,884 товаров/сек с красивым зебра-эффектом"""
+    current_row = start_row
+    
+    for invoice_id, products in products_by_invoice.items():
+        color = '#F2F2F2' if (len(products_by_invoice) % 2) else '#FFFFFF'
+        
+        # Применение цвета ко всем товарам счета одновременно
+        for product in products:
+            apply_row_color(current_row, color)
+            current_row += 1
+```
+
+### 📈 Бенчмарки производительности
+
+**Тестовое окружение**: Intel i7-9700K, 16GB RAM, SSD, Windows 11
+
+```bash
+# Запуск тестов производительности
+pytest tests/ -k performance -v
+
+# Результаты:
+📊 100 записей:    2 мин 34 сек  ✅
+📊 500 записей:    8 мин 12 сек  ✅
+📊 1000 записей:   15 мин 48 сек ✅
+📊 2000 записей:   28 мин 31 сек ⚠️ (рекомендуется разбить на части)
+
+🧠 Память:
+📊 100 записей:    ~45 МБ   ✅
+📊 500 записей:    ~85 МБ   ✅
+📊 1000 записей:   ~165 МБ  ✅
+📊 2000 записей:   ~310 МБ  ⚠️
+```
+
+### 🔧 Настройки производительности
+
+**Для больших отчётов:**
+```ini
+[Performance]
+# Размер пакета для обработки
+batch_size = 100
+
+# Максимальное количество одновременных запросов
+max_concurrent_requests = 3
+
+# Размер кэша для данных компаний
+company_cache_size = 2000
+
+# Использование multiprocessing для CPU-intensive операций
+use_multiprocessing = true
+max_workers = 4
+```
+
+**Для ограниченных ресурсов:**
+```ini
+[Performance]
+# Уменьшенные настройки для слабых машин
+batch_size = 25
+max_concurrent_requests = 1
+company_cache_size = 500
+use_multiprocessing = false
+
+# Отключение неважных функций
+detailed_logging = false
+generate_charts = false
+```
+
+### 🎯 Рекомендации по оптимизации
+
+#### Для максимальной скорости:
+1. **SSD диск** для временных файлов и кэша
+2. **16+ ГБ RAM** для обработки больших отчётов
+3. **Стабильное интернет-соединение** (важно для API)
+4. **Отключение антивируса** для папки проекта (временно)
+
+#### Для экономии ресурсов:
+1. **Разбивка больших отчётов** на периоды по 30-90 дней
+2. **Обработка в нерабочее время** для меньшей нагрузки на Bitrix24
+3. **Использование фильтров** по контрагентам или суммам
+4. **Периодическая очистка кэша** для экономии места
+
+---
+
 ## 📚 Документация
 
-- [📘 Пользовательское руководство](docs/USER_GUIDE.md) — пошаговое использование, сценарии и ответы на частые вопросы.
-- [📗 Техническая документация](docs/TECHNICAL_GUIDE.md) — архитектура, ключевые модули, расширяемость.
-- [🔐 Руководство по безопасности](docs/SECURITY_SETUP.md) — настройка секретов, рекомендации по продакшену.
-- [🗃️ Архив изменений](docs/archive/enhancements/2025-07/remaining-fixes-and-docs-2025-07-03.md) — исторические заметки и доработки.
-
----
-
-<a id="поддержка"></a>
+### 📖 Основная документация
+
+| Документ | Описание | Аудитория |
+|----------|----------|-----------|
+| **[README.md](README.md)** | Основное руководство (вы здесь) | Все пользователи |
+| **[README_EN.md](README_EN.md)** | English version | International users |
+| **[CONTRIBUTING.md](CONTRIBUTING.md)** | Руководство для разработчиков | Контрибьюторы |
+| **[SECURITY.md](SECURITY.md)** | Политика безопасности | Администраторы |
+| **[LICENSE](LICENSE)** | MIT лицензия | Юристы/менеджеры |
+
+### 🔧 Техническая документация
+
+| Документ | Описание | Аудитория |
+|----------|----------|-----------|
+| **[docs/SECURITY_SETUP.md](docs/SECURITY_SETUP.md)** | Настройка системы безопасности | DevOps/Администраторы |
+
+### 🎓 Обучающие материалы
+
+| Материал | Описание | Уровень |
+|----------|----------|---------|
+| **[README.md](README.md)** | Полное руководство пользователя | Все уровни |
+| **[CONTRIBUTING.md](CONTRIBUTING.md)** | Руководство для разработчиков | Продвинутый |
+
+### 🔗 Полезные ссылки
+
+- 🐛 **[Issues](https://github.com/bivlked/ReportB24/issues)** - Сообщить о проблеме или предложить улучшение
+- 💬 **[Discussions](https://github.com/bivlked/ReportB24/discussions)** - Обсуждения и вопросы сообщества
+- 🚀 **[Releases](https://github.com/bivlked/ReportB24/releases)** - История релизов и скачивания
+- 🔄 **[Pull Requests](https://github.com/bivlked/ReportB24/pulls)** - Текущие изменения и предложения
+
+---
+
+## 🤝 Вклад в проект
+
+Мы приветствуем вклад в развитие ReportB24! Проект развивается благодаря активному сообществу разработчиков.
+
+### 🌟 Как внести вклад
+
+1. **🍴 Fork репозитория** на GitHub
+2. **🌿 Создайте feature ветку** (`git checkout -b feature/amazing-feature`)
+3. **✅ Добавьте тесты** для вашего функционала
+4. **💻 Убедитесь что тесты проходят** (`pytest`)
+5. **🔒 Проверьте безопасность** (запустите тесты с `pytest`)
+6. **📝 Создайте коммит** (`git commit -m 'Add amazing feature'`)
+7. **🚀 Push в ветку** (`git push origin feature/amazing-feature`)
+8. **🔄 Создайте Pull Request**
+
+### 💡 Типы вкладов
+
+**🐛 Исправления ошибок**
+- Поиск и исправление багов
+- Улучшение стабильности
+- Повышение производительности
+
+**✨ Новые возможности**
+- Дополнительные форматы отчётов
+- Интеграция с другими системами
+- Улучшение пользовательского опыта
+
+**📚 Документация**
+- Улучшение существующей документации
+- Перевод на другие языки
+- Создание туториалов и примеров
+
+**🧪 Тестирование**
+- Добавление новых тестов
+- Повышение покрытия тестами
+- Тестирование на разных платформах
+
+**🔒 Безопасность**
+- Аудит безопасности
+- Исправление уязвимостей
+- Улучшение системы защиты
+
+### 📋 Рекомендации для контрибьюторов
+
+**Перед началом работы:**
+- 📖 **Прочитайте [CONTRIBUTING.md](CONTRIBUTING.md)** - полное руководство
+- 🎯 **Создайте Issue** для обсуждения больших изменений
+- 🔍 **Проверьте существующие Issues** - возможно, кто-то уже работает над этим
+
+**Стандарты кода:**
+- 🐍 **Python PEP 8** - стиль кодирования
+- 📝 **Русские комментарии** - для лучшего понимания
+- 🧪 **Тесты обязательны** - для всего нового функционала
+- 🔒 **Безопасность** - никаких секретов в коде
+
+**Процесс ревью:**
+- 👥 **Все PR проходят ревью** минимум одного мейнтейнера
+- ✅ **CI/CD должен пройти** - все проверки зелёные
+- 📚 **Документация обновлена** - при необходимости
+- 🔒 **Безопасность проверена** - автоматически и вручную
+
+### 🏆 Признание вклада
+
+Все контрибьюторы получают:
+- 📛 **Упоминание в CONTRIBUTORS.md**
+- 🏅 **GitHub badge** в профиле
+- 💌 **Благодарность в release notes**
+- 🎁 **Стикеры ReportB24** (для значительного вклада)
+
+### 📞 Связь с мейнтейнерами
+
+- 💬 **GitHub Discussions** - для общих вопросов
+- 📧 **Email**: [ivan@bondarev.net](mailto:ivan@bondarev.net) - для приватных вопросов
+- 🔒 **Security**: [security@reportb24.ru](mailto:security@reportb24.ru) - для уязвимостей
+
+---
+
 ## 💬 Поддержка
 
-- Создайте issue на [GitHub](https://github.com/bivlked/ReportB24/issues) с подробным описанием проблемы и фрагментом лога.
-- Проверьте раздел [docs/TROUBLESHOOTING.md](docs/TROUBLESHOOTING.md) перед обращением — там собраны ответы на типовые вопросы.
-- Для вопросов безопасности воспользуйтесь процедурой из [SECURITY.md](SECURITY.md).
-
----
-
-<a id="наследиесовместимость"></a>
-## 🏛️ Наследие/совместимость
-
-Исторический сценарий `run_report.py` остаётся доступным для обратной совместимости: он формирует одностраничный отчёт без детализации товаров. Для новых внедрений рекомендуется `run_detailed_report.py`, который автоматически проверяет конфигурацию, соединение с Bitrix24 и создаёт двухлистовой файл с листами «Краткий» и «Полный».
+Мы стремимся обеспечить лучшую поддержку для всех пользователей ReportB24.
+
+### 🆘 Получение помощи
+
+**📚 Самостоятельное решение проблем:**
+1. **Проверьте [FAQ](docs/faq/FAQ.md)** - возможно, ответ уже есть
+2. **Изучите [Troubleshooting Guide](docs/TROUBLESHOOTING.md)** - пошаговое решение проблем
+3. **Поиск в [Issues](https://github.com/bivlked/ReportB24/issues)** - похожие проблемы
+
+**💬 Сообщество:**
+- **[GitHub Discussions](https://github.com/bivlked/ReportB24/discussions)** - вопросы и обсуждения
+- **[Telegram чат](https://t.me/reportb24)** - быстрая помощь от сообщества
+- **[Stack Overflow](https://stackoverflow.com/questions/tagged/reportb24)** - технические вопросы
+
+**🐛 Сообщение о проблемах:**
+- **[GitHub Issues](https://github.com/bivlked/ReportB24/issues/new)** - баги и предложения
+- **[Security Issues](SECURITY.md#reporting-vulnerabilities)** - уязвимости безопасности
+
+### 📞 Контакты
+
+**👨‍💻 Основной разработчик:**
+- **Имя**: Иван Бондарев (Ivan Bondarev)
+- **Email**: [ivan@bondarev.net](mailto:ivan@bondarev.net)
+- **GitHub**: [@bivlked](https://github.com/bivlked)
+- **Telegram**: [@bivlked](https://t.me/bivlked)
+
+**🔒 Безопасность:**
+- **Email**: [security@reportb24.ru](mailto:security@reportb24.ru)
+- **GPG Key**: [Публичный ключ](https://keybase.io/bivlked)
+
+**💼 Коммерческая поддержка:**
+- **Email**: [business@reportb24.ru](mailto:business@reportb24.ru)
+- **Консультации**: Доступны по договоренности
+- **Кастомизация**: Индивидуальные решения
+
+### ⏰ Время ответа
+
+| Тип запроса | Время ответа | Приоритет |
+|-------------|--------------|-----------|
+| 🔒 **Критические уязвимости** | 2-4 часа | 🔴 Критический |
+| 🐛 **Критические баги** | 1-2 дня | 🟠 Высокий |
+| ❓ **Общие вопросы** | 2-5 дней | 🟡 Средний |
+| ✨ **Предложения функций** | 1-2 недели | 🟢 Низкий |
+
+### 🎯 Качество поддержки
+
+Мы гарантируем:
+- ✅ **Профессиональное общение** на русском и английском языках
+- ✅ **Конструктивные решения** с примерами кода
+- ✅ **Следование до решения** проблемы
+- ✅ **Обновление документации** на основе частых вопросов
+
+---
+
+## 📄 Лицензия
+
+ReportB24 распространяется под **MIT License** - одной из самых разрешительных open source лицензий.
+
+### 📋 Что это означает
+
+**✅ Вы можете:**
+- 🔄 **Использовать** - в коммерческих и некоммерческих проектах
+- 📝 **Изменять** - модифицировать код под ваши нужды
+- 📤 **Распространять** - делиться оригинальным и изменённым кодом
+- 📊 **Частное использование** - использовать в закрытых проектах
+- 💰 **Продавать** - создавать коммерческие продукты на основе ReportB24
+
+**📋 Условия:**
+- ©️ **Сохранение copyright** - указание авторства в коде
+- 📄 **Включение лицензии** - копия MIT License в вашем проекте
+
+**🚫 Ограничения:**
+- 🛡️ **Нет гарантий** - программа предоставляется "как есть"
+- ⚖️ **Нет ответственности** - авторы не несут ответственности за ущерб
+
+### 📜 Полный текст лицензии
+
+```
+MIT License
+
+Copyright (c) 2024-2025 Ivan Bondarev
+
+Permission is hereby granted, free of charge, to any person obtaining a copy
+of this software and associated documentation files (the "Software"), to deal
+in the Software without restriction, including without limitation the rights
+to use, copy, modify, merge, publish, distribute, sublicense, and/or sell
+copies of the Software, and to permit persons to whom the Software is
+furnished to do so, subject to the following conditions:
+
+The above copyright notice and this permission notice shall be included in all
+copies or substantial portions of the Software.
+
+THE SOFTWARE IS PROVIDED "AS IS", WITHOUT WARRANTY OF ANY KIND, EXPRESS OR
+IMPLIED, INCLUDING BUT NOT LIMITED TO THE WARRANTIES OF MERCHANTABILITY,
+FITNESS FOR A PARTICULAR PURPOSE AND NONINFRINGEMENT. IN NO EVENT SHALL THE
+AUTHORS OR COPYRIGHT HOLDERS BE LIABLE FOR ANY CLAIM, DAMAGES OR OTHER
+LIABILITY, WHETHER IN AN ACTION OF CONTRACT, TORT OR OTHERWISE, ARISING FROM,
+OUT OF OR IN CONNECTION WITH THE SOFTWARE OR THE USE OR OTHER DEALINGS IN THE
+SOFTWARE.
+```
+
+### 🤝 Использование в коммерческих проектах
+
+ReportB24 **полностью бесплатен** для коммерческого использования. Примеры разрешённого использования:
+
+- 🏢 **Интеграция в корпоративные системы**
+- 💼 **Создание SaaS решений** на основе ReportB24
+- 📊 **Консалтинговые услуги** с использованием системы
+- 🛠️ **Кастомизация для клиентов**
+
+**Единственное требование** - сохранение copyright уведомления в исходном коде.
+
+---
+
+## 🙏 Благодарности
+
+ReportB24 стал возможен благодаря:
+
+### 🏢 Технологии и библиотеки
+- **[Bitrix24](https://www.bitrix24.ru)** - за превосходный REST API и платформу "Умные счета"
+- **[OpenPyXL](https://openpyxl.readthedocs.io)** - за мощные возможности генерации Excel
+- **[Requests](https://requests.readthedocs.io)** - за элегантный HTTP клиент для Python
+- **[Python](https://www.python.org)** - за замечательный язык программирования
+
+### 🛡️ Безопасность и качество
+- **[Python Security Community](https://www.python.org/community/)** - за лучшие практики безопасности
+- **[OWASP](https://owasp.org)** - за стандарты безопасности веб-приложений
+- **[pytest](https://pytest.org)** - за фреймворк тестирования мирового класса
+- **[GitHub Security](https://github.com/security)** - за инструменты автоматической проверки безопасности
+
+### 👥 Сообщество
+- **Первые пользователи** - за ценную обратную связь и терпение
+- **Контрибьюторы** - за улучшения кода и документации
+- **Russian Python Community** - за поддержку и вдохновение
+- **Bitrix24 Developer Community** - за знания и опыт интеграции
+
+### 💡 Вдохновение
+- **Российские разработчики** - за стремление к качеству и безопасности
+- **Open Source движение** - за принципы открытости и сотрудничества
+- **DevOps культура** - за практики непрерывной интеграции и развёртывания
+
+---
+
+<div align="center">
+
+## 🚀 ReportB24 v1.0.0
+
+**Создан с ❤️ для безопасной генерации Excel отчётов из Bitrix24**
+
+*Релиз v1.0.0 | 03 июля 2025* | *261/261 тестов пройдено* | *Production готов и безопасен* ✅ 🔒
+
+---
+
+**📊 [Создать отчёт сейчас](https://github.com/bivlked/ReportB24/archive/refs/heads/main.zip)** • **📚 [Документация](docs/)** • **💬 [Поддержка](https://github.com/bivlked/ReportB24/discussions)** • **🔒 [Безопасность](SECURITY.md)**
+
+</div>