# 📊 ReportB24 — detailed Excel reports for Bitrix24

<div align="center">

[![Python 3.8+](https://img.shields.io/badge/python-3.8%2B-blue.svg)](https://www.python.org/downloads/)
[![Tests](https://img.shields.io/badge/tests-261%20passed-green.svg)](tests/)
[![Coverage](https://img.shields.io/badge/coverage-100%25-brightgreen.svg)](tests/)
[![License: MIT](https://img.shields.io/badge/license-MIT-yellow.svg)](LICENSE)
[![Release](https://img.shields.io/badge/release-v2.1.1-orange.svg)](https://github.com/bivlked/ReportB24/releases)
[![Security](https://img.shields.io/badge/security-checked-green.svg)](SECURITY.md)
[![Русский](https://img.shields.io/badge/язык-русский-blue.svg)](README.md)
[![English](https://img.shields.io/badge/language-english-red.svg)](README_EN.md)

**Professional reporting system for Bitrix24 Smart Invoices with secure Excel output**
**v2.1.1 highlights: `run_detailed_report.py` builds a dual-sheet report with automatic preflight checks**

[📌 Positioning](#-positioning-at-a-glance) • [🧰 What's inside](#-whats-inside) • [🚀 Quick Start (Windows)](#-quick-start-windows) • [🛠️ Preflight checks](#️-preflight-checks-and-typical-issues) • [⚡ Advanced scenarios](#-advanced-scenarios) • [📚 Docs](#-documentation) • [💬 Support](#-support) • [🏛️ Legacy](#-legacycompatibility)

---

</div>

## 📋 Table of Contents

- [📌 Positioning at a Glance](#-positioning-at-a-glance)
- [🧰 What's inside](#-whats-inside)
- [🚀 Quick Start (Windows)](#-quick-start-windows)
- [🛠️ Preflight checks and typical issues](#️-preflight-checks-and-typical-issues)
- [⚡ Advanced scenarios](#-advanced-scenarios)
- [📚 Documentation](#-documentation)
- [💬 Support](#-support)
- [🏛️ Legacy/compatibility](#-legacycompatibility)

---

<a id="-positioning-at-a-glance"></a>
## 📌 Positioning at a Glance

ReportB24 automates Smart Invoices exports from Bitrix24 and produces secure Excel deliverables for finance teams. The flagship `run_detailed_report.py` script runs configuration validation, connectivity diagnostics, and finally composes a dual-sheet workbook that combines a Brief sheet summary with a Detailed sheet product catalogue.

---

<a id="-whats-inside"></a>
## 🧰 What's inside

### 🔗 Integration & security
- Hardened Bitrix24 REST client with masked webhook URLs and rate limiting.
- Hybrid configuration system (`.env` + `config.ini`) with validation and automatic secret migration.
- 261 automated tests covering security, data processing, and Excel generation.

### 📊 Data processing
- INN validation, Russian date formatting, and VAT calculations tailored for local regulations.
- ProductRows API support to fetch invoice items with zebra striping for grouped display.
- Automatic VAT-based aggregates and consolidated statistics.

### 📈 Excel generation
- Dual-sheet layout: **Brief sheet** for invoice overview and **Detailed sheet** for an 8-column product ledger.
- Pixel-perfect templates with frozen headers, auto-width columns, and consistent zebra striping.
- Verbose logging (`logs/app.log`) and report storage under `reports/`.

---

<<<<<<< HEAD
<a id="-quick-start-windows"></a>
## 🚀 Quick Start (Windows)
=======
## 🚀 Quick Start

> **💡 Tip**: For those who want to see results immediately - follow this section. Detailed setup is described [below](#️-installation--setup).

### Prerequisites
- **Python 3.8+** (supports 3.8-3.12)
- **Active Bitrix24 Account** with REST API access

### 5 Minutes to Your First Report

1. **Clone the project:**
   ```bash
   git clone https://github.com/bivlked/ReportB24.git
   cd ReportB24
   ```

2. **Create virtual environment:**
   ```bash
   python -m venv .venv
   .venv\Scripts\activate  # Windows
   # source .venv/bin/activate  # macOS/Linux
   ```

3. **Install dependencies:**
   ```bash
   pip install -r requirements.txt
   ```

4. **Configure settings:**
   ```bash
   copy .env-example .env
   copy config.ini.example config.ini
   ```
   
   Edit `.env` - add your webhook URL:
   ```env
   BITRIX_WEBHOOK_URL=https://your-portal.bitrix24.ru/rest/USER_ID/WEBHOOK_CODE/
   ```

5. **Generate your first report:**
   ```bash
   python scripts/run_report.py
   ```

**Done!** 🎉 Your first secure Excel report will be created in the `reports/` folder.

---

## ⚙️ Installation & Setup

### System Requirements

- **Operating System**: Windows 10+, macOS 10.14+, Ubuntu 18.04+ (or any modern Linux)
- **Python**: 3.8, 3.9, 3.10, 3.11, 3.12 (recommended 3.11+)
- **Memory**: Minimum 512 MB RAM (1 GB recommended for large reports)
- **Disk Space**: 100 MB for installation + space for reports
>>>>>>> ce4cd062

> **Goal:** prepare a Windows environment and launch `py run_detailed_report.py` to generate the dual-sheet Excel report.

### 1. Verify tooling
```cmd
py --version
where git
```
Install [Python 3.8+](https://www.python.org/downloads/windows/) and [Git for Windows](https://git-scm.com/download/win) if either command fails.

### 2. Fetch the project
```cmd
mkdir C:\Projects\ReportB24
cd C:\Projects\ReportB24
git clone https://github.com/bivlked/ReportB24.git .
```

<<<<<<< HEAD
### 3. Create a virtual environment
```cmd
py -3 -m venv .venv
.\.venv\Scripts\activate
=======
#### 2. Virtual Environment

**Creation and activation:**
```bash
# Create
python -m venv .venv

# Activate - Windows
.venv\Scripts\activate

# Activate - macOS/Linux
source .venv/bin/activate

# Check activation (should show path to .venv)
which python
```

#### 3. Dependencies Installation

```bash
# Update pip to latest version
python -m pip install --upgrade pip

# Install project dependencies
pip install -r requirements.txt

# Verify installation
pip list
```

#### 4. Secure Configuration Setup

**Create configuration files:**
```bash
# Copy templates
cp .env-example .env
cp config.ini.example config.ini
```

**Configure .env (secret data):**
```env
# .env - NEVER COMMIT TO GIT!
# Your webhook URL from Bitrix24
BITRIX_WEBHOOK_URL=https://your-portal.bitrix24.ru/rest/USER_ID/WEBHOOK_CODE/

# Optional: additional secret settings
# DB_PASSWORD=your_secret_password
# API_SECRET_KEY=your_api_secret
```

**Configure config.ini (non-secret settings):**
```ini
[AppSettings]
# Report save folder
defaultsavefolder = reports

# Default filename
defaultfilename = bitrix24_report.xlsx

# Logging settings
loglevel = INFO
logfile = logs/app.log

[ReportPeriod]
# Report period (format: dd.mm.yyyy)
startdate = 01.01.2024
enddate = 31.03.2024

[ExcelSettings]
# Excel formatting settings
header_color = #FFC000
freeze_panes = True
auto_width = True
```

#### 5. Getting webhook URL from Bitrix24

1. **Login to your Bitrix24**
2. **Go to "Applications" → "Webhooks"**
3. **Create new incoming webhook** with the following permissions:
   - `crm` - CRM access
   - `smart_invoice` - Smart invoices access
4. **Copy the received URL** to `.env` file

#### 6. Installation Verification

```bash
# Check configuration
python -c "from src.config.config_reader import SecureConfigReader; print('✅ Configuration loaded successfully')"

# Check Bitrix24 connection
python -c "from src.core.app import create_app; app = create_app('config.ini'); print('✅ Bitrix24 connection successful' if app.initialize() else '❌ Connection error')"

# Run tests (optional)
pytest tests/ -v
```

---

## 💻 Usage

### Basic Usage

**The simplest way:**
```bash
python scripts/run_report.py
```

This command:
- ✅ Loads configuration from `config.ini` and `.env`
- ✅ Connects to Bitrix24 securely (with URL masking in logs)
- ✅ Retrieves data for the specified period
- ✅ Creates professional Excel report
- ✅ Saves file to `reports/` folder

### Programmatic Usage

**Creating application and generating report:**
```python
from src.core.app import create_app
from datetime import datetime

# Create secure application
app = create_app('config.ini')

try:
    # Initialize with security check
    if not app.initialize():
        print("❌ Initialization error")
        print("Details:", app.get_error_report())
        exit(1)
    
    print("✅ Application initialized securely")
    print("🔒 Webhook URL protected in logs")
    
    # Generate report with v2.1 security
    filename = f"report_{datetime.now().strftime('%Y%m%d_%H%M%S')}.xlsx"
    success = app.generate_report(filename)
    
    if success:
        print(f"✅ Report successfully created: reports/{filename}")
        
        # Get statistics
        stats = app.get_generation_stats()
        print(f"📊 Records processed: {stats.get('processed_records', 0)}")
        print(f"⏱️ Generation time: {stats.get('generation_time', 0):.2f} sec")
    else:
        print("❌ Report generation error")
        print("Details:", app.get_error_report())

finally:
    # Safe shutdown
    app.shutdown()
    print("🔒 Application correctly terminated")
```

**Setting report period:**
```python
from src.core.app import create_app
from datetime import datetime, timedelta

app = create_app('config.ini')

if app.initialize():
    # Set period programmatically
    end_date = datetime.now()
    start_date = end_date - timedelta(days=90)  # Last 90 days
    
    app.set_report_period(
        start_date.strftime('%d.%m.%Y'),
        end_date.strftime('%d.%m.%Y')
    )
    
    # Generate report for specified period
    success = app.generate_report(f"report_90_days_{end_date.strftime('%Y%m%d')}.xlsx")
    
    if success:
        print("✅ 90-day report created successfully")
```

**Advanced settings:**
```python
from src.core.app import create_app
from src.config.settings import ExcelSettings

# Create application with custom settings
app = create_app('config.ini')

if app.initialize():
    # Configure Excel formatting
    excel_settings = ExcelSettings(
        header_color='#FF6B35',  # Beautiful orange
        freeze_panes=True,
        auto_width=True,
        show_gridlines=False,
        page_orientation='landscape'
    )
    
    # Apply settings
    app.set_excel_settings(excel_settings)
    
    # Generate with custom settings
    success = app.generate_report(
        filename="custom_report.xlsx",
        include_summary=True,
        group_by_contractor=True,
        show_vat_details=True
    )
    
    if success:
        print("✅ Custom report created")
```

### Examples for Different Scenarios

**1. Monthly report for accounting:**
```python
from src.core.app import create_app
from datetime import datetime

def generate_monthly_report(year: int, month: int):
    """Generate monthly report for accounting"""
    app = create_app('config.ini')
    
    if not app.initialize():
        return False
    
    # First and last day of month
    start_date = f"01.{month:02d}.{year}"
    if month == 12:
        end_date = f"31.{month:02d}.{year}"
    else:
        # Last day of month
        from calendar import monthrange
        last_day = monthrange(year, month)[1]
        end_date = f"{last_day}.{month:02d}.{year}"
    
    app.set_report_period(start_date, end_date)
    
    filename = f"accounting_{year}_{month:02d}.xlsx"
    return app.generate_report(filename)

# Usage
if generate_monthly_report(2024, 3):
    print("✅ Monthly accounting report ready")
```

**2. Contractor-specific report:**
```python
def generate_contractor_report(contractor_inn: str):
    """Generate report for specific contractor"""
    app = create_app('config.ini')
    
    if not app.initialize():
        return False
    
    # Apply INN filter
    app.set_contractor_filter(inn=contractor_inn)
    
    filename = f"contractor_{contractor_inn}.xlsx"
    return app.generate_report(filename)

# Usage
if generate_contractor_report("1234567890"):
    print("✅ Contractor report ready")
>>>>>>> ce4cd062
```
The command prompt will show the `(.venv)` prefix once the environment is active.

### 4. Install dependencies
```cmd
py -m pip install -r requirements.txt
```

### 5. Configure secrets and settings
```cmd
copy .env.example .env
copy config.ini.example config.ini
notepad .env
```
Set `BITRIX_WEBHOOK_URL=https://your-portal.bitrix24.ru/rest/USER_ID/WEBHOOK_CODE/`. Adjust the reporting period and output path in `config.ini` if needed.

### 6. Run the detailed report
```cmd
py run_detailed_report.py
```
You will see the primary checkpoints emitted by `run_detailed_report.py`:
- version banner describing the Brief/Detailed sheet structure;
- configuration discovery, highlighting `.env`/`config.ini` status;
- `✅ Configuration valid` once validation passes ([troubleshooting guide](docs/TROUBLESHOOTING.md#ошибки-в-конфигурации));
- `✅ Bitrix24 connection established` after the API probe ([connection checklist](docs/TROUBLESHOOTING.md#не-удаётся-подключиться-к-bitrix24));
- progress counters such as `✅ Invoices retrieved: N` and `✅ Product rows processed: M`;
- final message `🎉 Detailed report created successfully!` with the output path and log file hint.

### 7. Verify the output
```cmd
rem list generated reports
dir reports

rem confirm logging is enabled
dir logs
type logs\app.log | more
```
By default, the workbook name comes from `config.ini` (for example, `reports/bitrix24_report.xlsx`). Use `deactivate` when you finish working in the virtual environment.

---

<a id="️-preflight-checks-and-typical-issues"></a>
## 🛠️ Preflight checks and typical issues

| Situation | Quick diagnostic | Detailed guide |
| --- | --- | --- |
| Python missing or inaccessible | `py --version` | [Python on Windows](docs/TROUBLESHOOTING.md#python-не-установлен-или-не-доступен) |
| Bitrix24 webhook not reachable | `py -c "from src.core.app import AppFactory;\nwith AppFactory.create_app('config.ini') as app: print(app.test_api_connection())"` | [Bitrix24 connection issues](docs/TROUBLESHOOTING.md#не-удаётся-подключиться-к-bitrix24) |
| `reports` folder absent | `dir reports` | [File path & permissions](docs/TROUBLESHOOTING.md#папка-reports-не-создаётся-или-недоступна) |
| Configuration error | `py -c "from src.config.config_reader import SecureConfigReader; SecureConfigReader('config.ini').validate()"` | [.env and config.ini setup](docs/TROUBLESHOOTING.md#ошибки-в-конфигурации) |
| Virtual environment inactive | Look for the `(.venv)` prefix | [Virtual environment tips](docs/TROUBLESHOOTING.md#виртуальное-окружение-не-активируется) |

---

<a id="-advanced-scenarios"></a>
## ⚡ Advanced scenarios

- **Flexible filters and periods:** call `AppFactory.create_app()` and use `set_report_period` / `set_contractor_filter` for ad-hoc selections. Examples live in the [User Guide](docs/USER_GUIDE.md#работа-с-фильтрами-и-периодами).
- **Excel formatting tweaks:** leverage `ExcelSettings` to adjust header colors, zebra striping, and page orientation. See the [Technical Guide](docs/TECHNICAL_GUIDE.md#excel-генератор).
- **Automation & CI:** schedule `run_detailed_report.py` via Windows Task Scheduler, GitHub Actions, or Docker. Recommendations are in [docs/USER_GUIDE.md#автоматизация-и-планировщики](docs/USER_GUIDE.md#автоматизация-и-планировщики).
- **Extending Bitrix24 integration:** add endpoints and use `Bitrix24Client` with retry and throttling helpers. Refer to [docs/TECHNICAL_GUIDE.md#интеграция-с-bitrix24](docs/TECHNICAL_GUIDE.md#интеграция-с-bitrix24).

---

<a id="-documentation"></a>
## 📚 Documentation

- [📘 User Guide](docs/USER_GUIDE.md) — walkthroughs, usage scenarios, and FAQ-style answers.
- [📗 Technical Guide](docs/TECHNICAL_GUIDE.md) — architecture overview, core modules, and extension points.
- [🔐 Security setup](docs/SECURITY_SETUP.md) — secret management and production hardening tips.
- [🗃️ Archive](docs/archive/enhancements/2025-07/remaining-fixes-and-docs-2025-07-03.md) — historical notes and refinements.

---

<a id="-support"></a>
## 💬 Support

- Open an issue on [GitHub](https://github.com/bivlked/ReportB24/issues) with logs and reproduction steps.
- Consult [docs/TROUBLESHOOTING.md](docs/TROUBLESHOOTING.md) first — most common questions are documented there.
- For security-sensitive matters, follow the process in [SECURITY.md](SECURITY.md).

---

<a id="-legacycompatibility"></a>
## 🏛️ Legacy/compatibility

The historical `run_report.py` entry point remains for single-sheet exports without product details. For new deployments we recommend `run_detailed_report.py`: it validates configuration, checks the Bitrix24 API, and produces the dual-sheet workbook combining the **Brief sheet** and the **Detailed sheet** with zebra striping.
<|MERGE_RESOLUTION|>--- conflicted
+++ resolved
@@ -1,20 +1,20 @@
-# 📊 ReportB24 — detailed Excel reports for Bitrix24
+# 📊 ReportB24 - Secure Excel Report Generator for Bitrix24
 
 <div align="center">
 
 [![Python 3.8+](https://img.shields.io/badge/python-3.8%2B-blue.svg)](https://www.python.org/downloads/)
 [![Tests](https://img.shields.io/badge/tests-261%20passed-green.svg)](tests/)
 [![Coverage](https://img.shields.io/badge/coverage-100%25-brightgreen.svg)](tests/)
-[![License: MIT](https://img.shields.io/badge/license-MIT-yellow.svg)](LICENSE)
-[![Release](https://img.shields.io/badge/release-v2.1.1-orange.svg)](https://github.com/bivlked/ReportB24/releases)
-[![Security](https://img.shields.io/badge/security-checked-green.svg)](SECURITY.md)
-[![Русский](https://img.shields.io/badge/язык-русский-blue.svg)](README.md)
+[![License: MIT](https://img.shields.io/badge/License-MIT-yellow.svg)](LICENSE)
+[![Release](https://img.shields.io/badge/release-v2.1.0-orange.svg)](https://github.com/bivlked/ReportB24/releases)
+[![Security](https://img.shields.io/badge/security-audited-green.svg)](SECURITY.md)
+[![Russian](https://img.shields.io/badge/язык-русский-blue.svg)](README.md)
 [![English](https://img.shields.io/badge/language-english-red.svg)](README_EN.md)
 
-**Professional reporting system for Bitrix24 Smart Invoices with secure Excel output**
-**v2.1.1 highlights: `run_detailed_report.py` builds a dual-sheet report with automatic preflight checks**
-
-[📌 Positioning](#-positioning-at-a-glance) • [🧰 What's inside](#-whats-inside) • [🚀 Quick Start (Windows)](#-quick-start-windows) • [🛠️ Preflight checks](#️-preflight-checks-and-typical-issues) • [⚡ Advanced scenarios](#-advanced-scenarios) • [📚 Docs](#-documentation) • [💬 Support](#-support) • [🏛️ Legacy](#-legacycompatibility)
+**Professional Excel report generation system for Bitrix24 Smart Invoices**  
+**with enterprise-grade security, modern architecture, and 100% test coverage**
+
+[🚀 Quick Start](#-quick-start) • [📋 Features](#-core-features) • [🔒 Security](#-security) • [📚 Documentation](#-documentation) • [💬 Support](#-support)
 
 ---
 
@@ -22,48 +22,81 @@
 
 ## 📋 Table of Contents
 
-- [📌 Positioning at a Glance](#-positioning-at-a-glance)
-- [🧰 What's inside](#-whats-inside)
-- [🚀 Quick Start (Windows)](#-quick-start-windows)
-- [🛠️ Preflight checks and typical issues](#️-preflight-checks-and-typical-issues)
-- [⚡ Advanced scenarios](#-advanced-scenarios)
+- [🆕 What's New in v2.1.0](#-whats-new-in-v210)
+- [🌟 Core Features](#-core-features)
+- [🚀 Quick Start](#-quick-start)
+- [⚙️ Installation & Setup](#️-installation--setup)
+- [💻 Usage](#-usage)
+- [🏗️ Architecture](#️-architecture)
+- [🔒 Security](#-security)
+- [🧪 Testing](#-testing)
+- [📊 Performance](#-performance)
 - [📚 Documentation](#-documentation)
+- [🤝 Contributing](#-contributing)
 - [💬 Support](#-support)
-- [🏛️ Legacy/compatibility](#-legacycompatibility)
-
----
-
-<a id="-positioning-at-a-glance"></a>
-## 📌 Positioning at a Glance
-
-ReportB24 automates Smart Invoices exports from Bitrix24 and produces secure Excel deliverables for finance teams. The flagship `run_detailed_report.py` script runs configuration validation, connectivity diagnostics, and finally composes a dual-sheet workbook that combines a Brief sheet summary with a Detailed sheet product catalogue.
-
----
-
-<a id="-whats-inside"></a>
-## 🧰 What's inside
-
-### 🔗 Integration & security
-- Hardened Bitrix24 REST client with masked webhook URLs and rate limiting.
-- Hybrid configuration system (`.env` + `config.ini`) with validation and automatic secret migration.
-- 261 automated tests covering security, data processing, and Excel generation.
-
-### 📊 Data processing
-- INN validation, Russian date formatting, and VAT calculations tailored for local regulations.
-- ProductRows API support to fetch invoice items with zebra striping for grouped display.
-- Automatic VAT-based aggregates and consolidated statistics.
-
-### 📈 Excel generation
-- Dual-sheet layout: **Brief sheet** for invoice overview and **Detailed sheet** for an 8-column product ledger.
-- Pixel-perfect templates with frozen headers, auto-width columns, and consistent zebra striping.
-- Verbose logging (`logs/app.log`) and report storage under `reports/`.
-
----
-
-<<<<<<< HEAD
-<a id="-quick-start-windows"></a>
-## 🚀 Quick Start (Windows)
-=======
+- [📄 License](#-license)
+
+---
+
+## 🆕 What's New in v2.1.0
+
+### 📊 **NEW**: Detailed Reports with Products
+- **🔥 Dual-Sheet Reports**: "Brief" (as before) + new "Detailed" with product breakdown
+- **📦 Smart Invoices Products**: Full integration with `crm.item.productrow.list` API
+- **🎯 Batch Optimization**: Up to **5-10x acceleration** through batch requests instead of N+1
+- **🦓 Zebra Effect**: Visual product grouping by invoices with alternating colors
+- **💰 Automatic VAT**: 20% VAT calculated automatically for all products
+- **🏢 8-Column Detail**: Invoice number, Contractor, INN, Product name, Quantity, Unit, Price, Amount
+
+### 🔐 Enterprise Security (v1.0.0)
+- **🔒 Secure Configuration System**: Hybrid `.env` + `config.ini` with automatic secret migration
+- **🔍 URL Masking**: Sensitive webhook URLs masked in all logs (`https://portal.bitrix24.ru/rest/12/***/`)
+- **⚡ Zero-Breach Architecture**: Secrets never committed to Git, automatic .env protection
+- **🛡️ Security Policy**: Comprehensive security guidelines and vulnerability reporting
+- **📋 Compliance Ready**: GDPR/SOX friendly with data protection measures
+
+### 🧪 Quality Assurance Excellence
+- **261/261 Tests Passing** (100% success rate) ✅
+- **Comprehensive Test Coverage**: Unit, integration, and security tests
+- **Real-world Validation**: Tested with 22+ production records
+- **Cross-platform Compatibility**: Windows, macOS, Linux support
+
+### 🏗️ Production Architecture
+- **SecureConfigReader**: Priority-based configuration (os.environ > .env > config.ini)
+- **Automatic Migration**: Seamless movement of secrets from config.ini to .env
+- **Backward Compatibility**: Existing configurations continue to work
+- **Enterprise Logging**: Secure, masked logging for production environments
+
+---
+
+## 🌟 Core Features
+
+### 🔗 Bitrix24 Integration
+- **Secure REST API Client** with webhook URL protection
+- **Smart Rate Limiting** (≤2 requests/sec) for API stability
+- **Automatic Pagination** for large datasets  
+- **Company Details Retrieval** via Smart Invoices API
+- **Enterprise Error Handling** with retry logic and circuit breakers
+
+### 📊 Data Processing Excellence
+- **Russian INN Validation** (10/12 digits) per FNS algorithm
+- **Date Formatting** to Russian standard (dd.mm.yyyy)
+- **Precise VAT Calculations** (20%, 10%, 0%, "VAT-Free")
+- **Russian Localization** for currencies and numbers
+
+### 📈 Professional Excel Generation
+- **Pixel-Perfect Design** matching provided templates
+- **Smart Column Layout**: Table starts at B2 with proper spacing
+- **Professional Formatting**:
+  - Headers: Orange background (#FFC000), bold text, center alignment
+  - Data: Proper alignment by type (center for numbers/dates, right for amounts, left for names)
+  - Numeric formats: INN as number '0', amounts as '#,##0.00'
+- **Auto-width Columns**: "Contractor", "Invoice Date", "Payment Date" auto-fit content
+- **Summary Reports**: 4 categories with VAT breakdown
+- **Header Freezing**: Headers remain visible during scrolling
+
+---
+
 ## 🚀 Quick Start
 
 > **💡 Tip**: For those who want to see results immediately - follow this section. Detailed setup is described [below](#️-installation--setup).
@@ -120,30 +153,37 @@
 - **Python**: 3.8, 3.9, 3.10, 3.11, 3.12 (recommended 3.11+)
 - **Memory**: Minimum 512 MB RAM (1 GB recommended for large reports)
 - **Disk Space**: 100 MB for installation + space for reports
->>>>>>> ce4cd062
-
-> **Goal:** prepare a Windows environment and launch `py run_detailed_report.py` to generate the dual-sheet Excel report.
-
-### 1. Verify tooling
+
+### Step-by-Step Installation
+
+#### 1. Environment Preparation
+
+**For Windows:**
 ```cmd
-py --version
-where git
-```
-Install [Python 3.8+](https://www.python.org/downloads/windows/) and [Git for Windows](https://git-scm.com/download/win) if either command fails.
-
-### 2. Fetch the project
-```cmd
+# Check Python version
+python --version
+
+# Create project folder
 mkdir C:\Projects\ReportB24
 cd C:\Projects\ReportB24
+
+# Clone repository
 git clone https://github.com/bivlked/ReportB24.git .
 ```
 
-<<<<<<< HEAD
-### 3. Create a virtual environment
-```cmd
-py -3 -m venv .venv
-.\.venv\Scripts\activate
-=======
+**For macOS/Linux:**
+```bash
+# Check Python version
+python3 --version
+
+# Create project folder  
+mkdir ~/Projects/ReportB24
+cd ~/Projects/ReportB24
+
+# Clone repository
+git clone https://github.com/bivlked/ReportB24.git .
+```
+
 #### 2. Virtual Environment
 
 **Creation and activation:**
@@ -409,91 +449,744 @@
 # Usage
 if generate_contractor_report("1234567890"):
     print("✅ Contractor report ready")
->>>>>>> ce4cd062
-```
-The command prompt will show the `(.venv)` prefix once the environment is active.
-
-### 4. Install dependencies
-```cmd
-py -m pip install -r requirements.txt
-```
-
-### 5. Configure secrets and settings
-```cmd
-copy .env.example .env
-copy config.ini.example config.ini
-notepad .env
-```
-Set `BITRIX_WEBHOOK_URL=https://your-portal.bitrix24.ru/rest/USER_ID/WEBHOOK_CODE/`. Adjust the reporting period and output path in `config.ini` if needed.
-
-### 6. Run the detailed report
-```cmd
-py run_detailed_report.py
-```
-You will see the primary checkpoints emitted by `run_detailed_report.py`:
-- version banner describing the Brief/Detailed sheet structure;
-- configuration discovery, highlighting `.env`/`config.ini` status;
-- `✅ Configuration valid` once validation passes ([troubleshooting guide](docs/TROUBLESHOOTING.md#ошибки-в-конфигурации));
-- `✅ Bitrix24 connection established` after the API probe ([connection checklist](docs/TROUBLESHOOTING.md#не-удаётся-подключиться-к-bitrix24));
-- progress counters such as `✅ Invoices retrieved: N` and `✅ Product rows processed: M`;
-- final message `🎉 Detailed report created successfully!` with the output path and log file hint.
-
-### 7. Verify the output
-```cmd
-rem list generated reports
-dir reports
-
-rem confirm logging is enabled
-dir logs
-type logs\app.log | more
-```
-By default, the workbook name comes from `config.ini` (for example, `reports/bitrix24_report.xlsx`). Use `deactivate` when you finish working in the virtual environment.
-
----
-
-<a id="️-preflight-checks-and-typical-issues"></a>
-## 🛠️ Preflight checks and typical issues
-
-| Situation | Quick diagnostic | Detailed guide |
-| --- | --- | --- |
-| Python missing or inaccessible | `py --version` | [Python on Windows](docs/TROUBLESHOOTING.md#python-не-установлен-или-не-доступен) |
-| Bitrix24 webhook not reachable | `py -c "from src.core.app import AppFactory;\nwith AppFactory.create_app('config.ini') as app: print(app.test_api_connection())"` | [Bitrix24 connection issues](docs/TROUBLESHOOTING.md#не-удаётся-подключиться-к-bitrix24) |
-| `reports` folder absent | `dir reports` | [File path & permissions](docs/TROUBLESHOOTING.md#папка-reports-не-создаётся-или-недоступна) |
-| Configuration error | `py -c "from src.config.config_reader import SecureConfigReader; SecureConfigReader('config.ini').validate()"` | [.env and config.ini setup](docs/TROUBLESHOOTING.md#ошибки-в-конфигурации) |
-| Virtual environment inactive | Look for the `(.venv)` prefix | [Virtual environment tips](docs/TROUBLESHOOTING.md#виртуальное-окружение-не-активируется) |
-
----
-
-<a id="-advanced-scenarios"></a>
-## ⚡ Advanced scenarios
-
-- **Flexible filters and periods:** call `AppFactory.create_app()` and use `set_report_period` / `set_contractor_filter` for ad-hoc selections. Examples live in the [User Guide](docs/USER_GUIDE.md#работа-с-фильтрами-и-периодами).
-- **Excel formatting tweaks:** leverage `ExcelSettings` to adjust header colors, zebra striping, and page orientation. See the [Technical Guide](docs/TECHNICAL_GUIDE.md#excel-генератор).
-- **Automation & CI:** schedule `run_detailed_report.py` via Windows Task Scheduler, GitHub Actions, or Docker. Recommendations are in [docs/USER_GUIDE.md#автоматизация-и-планировщики](docs/USER_GUIDE.md#автоматизация-и-планировщики).
-- **Extending Bitrix24 integration:** add endpoints and use `Bitrix24Client` with retry and throttling helpers. Refer to [docs/TECHNICAL_GUIDE.md#интеграция-с-bitrix24](docs/TECHNICAL_GUIDE.md#интеграция-с-bitrix24).
-
----
-
-<a id="-documentation"></a>
+```
+
+---
+
+## 🏗️ Architecture
+
+### System Overview
+
+```
+ReportB24 v2.1.0 - Enterprise Architecture
+├─ 🔒 Secure Configuration Layer
+│  ├─ SecureConfigReader (hybrid .env + config.ini system)
+│  ├─ Automatic secret migration
+│  └─ Priority loading (os.environ > .env > config.ini)
+│
+├─ 🌐 Bitrix24 Integration Layer
+│  ├─ Secure REST API client with URL masking
+│  ├─ Smart rate limiting (≤2 req/sec)
+│  ├─ Automatic pagination and retry logic
+│  └─ Circuit breaker for fault tolerance
+│
+├─ 📊 Data Processing Engine
+│  ├─ Russian INN validation (FNS algorithm)
+│  ├─ Date formatting to Russian standard
+│  ├─ Precise VAT calculations (20%, 10%, 0%, "VAT-Free")
+│  └─ Data grouping and aggregation
+│
+├─ 📈 Professional Excel Generator
+│  ├─ Pixel-perfect template design
+│  ├─ Smart layout and auto-width columns
+│  ├─ Professional formatting
+│  └─ Summary reports with VAT breakdown
+│
+└─ 🔒 Security & Quality Layer
+   ├─ 261 comprehensive tests (100% coverage)
+   ├─ Secure logging without leaks
+   ├─ Graceful error handling
+   └─ Production-ready monitoring
+```
+
+### Project Structure
+
+```
+ReportB24/
+├── 📁 src/                           # Source code
+│   ├── 🔗 bitrix24_client/           # Bitrix24 REST API client
+│   │   ├── client.py                 # Main client with security
+│   │   ├── rate_limiter.py           # Request rate limiting
+│   │   └── exceptions.py             # Specialized exceptions
+│   │
+│   ├── 🔒 config/                    # Secure configuration system
+│   │   ├── config_reader.py          # SecureConfigReader with .env support
+│   │   ├── settings.py               # Application settings
+│   │   └── validation.py             # Configuration validation
+│   │
+│   ├── 📊 data_processor/            # Data processing and validation
+│   │   ├── processor.py              # Main data processor
+│   │   ├── validators.py             # Validators (INN, dates, VAT)
+│   │   └── formatters.py             # Excel formatting
+│   │
+│   ├── 📈 excel_generator/           # Professional Excel generation
+│   │   ├── generator.py              # Main generator
+│   │   ├── formatting.py             # Styles and formatting
+│   │   └── templates.py              # Report templates
+│   │
+│   └── 🎯 core/                      # Application core
+│       ├── app.py                    # Main application with security
+│       ├── workflow.py               # Process orchestrator
+│       └── error_handler.py          # Secure error handling
+│
+├── 📁 tests/                         # 261 comprehensive tests
+│   ├── unit/                         # Unit tests for each component
+│   ├── integration/                  # Integration tests
+│   ├── security/                     # Security tests
+│   └── performance/                  # Performance tests
+│
+├── 📁 docs/                          # Documentation
+│   ├── SECURITY_SETUP.md             # Security system setup
+│   ├── API.md                        # API documentation
+│   └── TROUBLESHOOTING.md            # Troubleshooting guide
+│
+├── 📁 .github/                       # GitHub integration
+│   └── workflows/                    # CI/CD pipelines
+│       └── security-check.yml        # Automatic security checks
+│
+├── 🔒 .env-example                   # Secret settings template
+├── ⚙️ config.ini.example            # Public settings template
+├── 🛡️ SECURITY.md                   # Security policy
+├── 🤝 CONTRIBUTING.md                # Contributor guide
+├── 📄 LICENSE                        # MIT license
+└── 📚 README_EN.md                   # This file
+```
+
+### Key Architecture Principles
+
+#### 🔒 Security First
+- **Hybrid configuration**: Secrets in `.env`, settings in `config.ini`
+- **Automatic migration**: Safe transition from old configurations
+- **Log masking**: Webhook URLs never displayed fully
+- **Input validation**: Every parameter checked for security
+
+#### 🎯 Separation of Concerns
+- **Each module** has one clearly defined task
+- **Loose coupling** between components through interfaces
+- **High cohesion** within each module
+- **Dependency injection** for testability
+
+#### 🚀 Production Ready
+- **Graceful degradation** on errors
+- **Circuit breaker** for external APIs
+- **Retry logic** with exponential backoff
+- **Performance monitoring** at each stage
+
+---
+
+## 🔒 Security
+
+ReportB24 v2.1.0 is developed with enterprise security standards in mind:
+
+### 🛡️ Core Security Principles
+
+#### 1. **Configuration Security**
+- **🔒 Hybrid System**: `.env` for secrets + `config.ini` for settings
+- **🔄 Automatic Migration**: Secrets automatically moved from config.ini to .env
+- **📊 Priority Loading**: `os.environ` > `.env` > `config.ini`
+- **🚫 Git Protection**: `.env` files automatically excluded from version control
+
+#### 2. **Runtime Security**
+- **🎭 URL Masking**: `https://portal.bitrix24.ru/rest/12/***/` in all logs
+- **📝 Secure Logging**: No sensitive data in application logs
+- **✅ Input Validation**: Comprehensive validation of all configuration parameters
+- **🔧 Graceful Degradation**: Proper error handling without exposing secrets
+
+#### 3. **Deployment Security**
+- **🌍 Environment Variables**: OS-level environment variable support
+- **🔐 File Permissions**: Secure file permission recommendations
+- **🔗 Network Security**: HTTPS enforcement for all API calls
+- **🎚️ Access Control**: Production deployment security guidance
+
+### 🔍 Security Checks
+
+**Automatic checks on every commit:**
+```bash
+# Pre-commit hooks automatically check:
+# ✅ No real webhook URLs
+# ✅ No secrets in code
+# ✅ Configuration file security
+# ✅ Code quality and security
+```
+
+**CI/CD security checks:**
+- 🤖 **GitHub Actions**: Automatic checks on every push/PR
+- 📅 **Weekly audits**: Automatic vulnerability scanning
+- 🔍 **Dependency checks**: Monitor known vulnerabilities in libraries
+- 📊 **Security reports**: Detailed security status reports
+
+### 🚨 Incident Response
+
+**When leak detected:**
+
+1. **⚡ Immediate actions**:
+   ```bash
+   # Check problem scope
+   python scripts/security_check.py
+   
+   # Find all occurrences
+   grep -r "problem_pattern" .
+   ```
+
+2. **🔧 Fix**:
+   ```bash
+   # Replace with safe examples
+   sed -i 's/real_webhook/https:\/\/your-portal.bitrix24.ru\/rest\/***\/***\//g' file.md
+   ```
+
+3. **✅ Commit changes**:
+   ```bash
+   git add .
+   git commit -m "SECURITY: Fix secret leak"
+   ```
+
+4. **🔄 Replace compromised secrets**:
+   - Create new webhook in Bitrix24
+   - Update all environments
+   - Notify team
+
+### 📋 Secure Usage Recommendations
+
+#### ✅ Correct:
+```bash
+# Safe URL examples for documentation
+https://your-portal.bitrix24.ru/rest/***/***/
+https://portal.bitrix24.ru/rest/12/***/
+
+# Environment variables for secrets
+BITRIX_WEBHOOK_URL=https://your-portal.bitrix24.ru/rest/USER_ID/TOKEN/
+```
+
+#### ❌ Incorrect:
+```bash
+# NEVER use real data in code/documentation
+https://realportal.bitrix24.ru/rest/12/realsecret123/
+real_webhook_token_here
+actual portal data
+```
+
+### 🔗 Additional Security Resources
+
+- 📋 **[Security Policy](SECURITY.md)**: Complete security guide
+- 🔧 **[Security Setup](docs/SECURITY_SETUP.md)**: Step-by-step setup
+- 🚨 **[Vulnerability Reporting](SECURITY.md#reporting-vulnerabilities)**: How to report issues
+- 📚 **[Best Practices](docs/SECURITY_BEST_PRACTICES.md)**: Expert recommendations
+
+---
+
+## 🧪 Testing
+
+ReportB24 maintains exceptional quality standards with **261 tests** and **100% coverage** of critical paths.
+
+### 📊 Testing Statistics
+
+```
+🧪 Tests: 261 passed, 0 failed (100% success rate)
+📈 Coverage: 100% for critical components
+⏱️ Execution time: ~7 minutes for full suite
+🔒 Security: Specialized security tests
+🌍 Platforms: Windows, macOS, Linux
+```
+
+### 🚀 Running Tests
+
+**All tests:**
+```bash
+# Full test suite
+pytest
+
+# With coverage report
+pytest --cov=src --cov-report=html
+
+# Parallel execution (faster)
+pytest -n auto
+```
+
+**Test categories:**
+```bash
+# Unit tests (fast)
+pytest tests/unit/ -v
+
+# Integration tests
+pytest tests/integration/ -v
+
+# Security tests
+pytest tests/security/ -v
+
+# Performance tests
+pytest tests/performance/ -v
+```
+
+**Development tests:**
+```bash
+# Only changed files
+pytest --lf
+
+# Stop on first failure
+pytest -x
+
+# Verbose output for debugging
+pytest -vvv --tb=long
+```
+
+### 🔬 Test Types
+
+#### 🔧 Unit Tests (187 tests)
+- **Configuration**: SecureConfigReader and validation testing
+- **Data processing**: INN validation, date formatting, VAT calculations
+- **Excel generation**: Formatting, styles, formulas
+- **API client**: Request handling, rate limiting, errors
+
+#### 🔗 Integration Tests (48 tests)
+- **End-to-end workflow**: Full cycle from configuration to Excel file
+- **Bitrix24 integration**: Real API calls (with mocks)
+- **Configuration security**: Secret migration, loading priorities
+- **Cross-platform**: OS compatibility
+
+#### 🔒 Security Tests (16 tests)
+- **URL masking**: Check webhook hiding in logs
+- **Secret protection**: No leaks in errors and logs
+- **Input validation**: SQL injection, XSS protection
+- **Access permissions**: File permission checks
+
+#### ⚡ Performance Tests (10 tests)
+- **Load tests**: Processing 1000+ records
+- **Memory**: Memory consumption control
+- **Generation speed**: Excel performance benchmarks
+- **API efficiency**: Bitrix24 request optimization
+
+### 📈 Coverage Reports
+
+After running `pytest --cov=src --cov-report=html` open `htmlcov/index.html`:
+
+```
+📁 src/
+├── 🔒 config/           100% coverage  ✅
+├── 🔗 bitrix24_client/   98% coverage  ✅
+├── 📊 data_processor/    100% coverage ✅
+├── 📈 excel_generator/   96% coverage  ✅
+└── 🎯 core/             100% coverage  ✅
+
+Total coverage: 98.4% ✅
+```
+
+### 🐛 Debugging and Diagnostics
+
+**When tests fail:**
+```bash
+# Detailed error information
+pytest --tb=long -vvv
+
+# Run specific test
+pytest tests/test_specific.py::test_function_name -v
+
+# Debug with PDB
+pytest --pdb
+
+# Logging during tests
+pytest -s --log-cli-level=DEBUG
+```
+
+**Creating test data:**
+```bash
+# Generate test data for development
+python tests/helpers/generate_test_data.py
+
+# Create Bitrix24 API mocks
+python tests/helpers/create_api_mocks.py
+```
+
+---
+
+## 📊 Performance
+
+ReportB24 is optimized for **production-ready performance** with large data volume processing.
+
+### ⚡ Key Metrics
+
+| Operation | Execution Time | Optimization |
+|-----------|----------------|--------------|
+| 🔗 **Bitrix24 Connection** | ~0.5 sec | Connection pooling, SSL reuse |
+| 📊 **Process 100 records** | ~2-3 min | Batch processing, parallel validation |
+| 📈 **Excel Generation (100 records)** | ~5-10 sec | In-memory generation, efficient formatting |
+| 🔒 **Security Checks** | <1% overhead | Lazy loading, caching |
+| 💾 **Memory Usage** | ~50-100 MB | Streaming processing, garbage collection |
+
+### 🚀 v2.1.0 Optimizations
+
+#### 1. **Smart Caching**
+```python
+# Company data caching for reuse
+@lru_cache(maxsize=1000)
+def get_company_details(company_id: str):
+    """Cached company data retrieval"""
+    pass
+
+# INN validation cache
+@lru_cache(maxsize=10000)
+def validate_inn(inn: str) -> bool:
+    """Cached INN validation"""
+    pass
+```
+
+#### 2. **Batch Processing**
+```python
+# Batch data processing for better performance
+def process_invoices_batch(invoices: List[Dict], batch_size: int = 50):
+    """Process invoices in batches for optimization"""
+    for i in range(0, len(invoices), batch_size):
+        batch = invoices[i:i + batch_size]
+        yield process_batch(batch)
+```
+
+#### 3. **Lazy Loading**
+```python
+# Lazy loading for large data
+class LazyDataLoader:
+    """Lazy data loading for memory efficiency"""
+    def __init__(self, data_source):
+        self._data = None
+        self._source = data_source
+    
+    @property
+    def data(self):
+        if self._data is None:
+            self._data = self._load_data()
+        return self._data
+```
+
+### 📈 Performance Benchmarks
+
+**Test Environment**: Intel i7-9700K, 16GB RAM, SSD, Windows 11
+
+```bash
+# Run benchmarks
+python tests/performance/benchmark.py
+
+# Results:
+📊 100 records:    2 min 34 sec  ✅
+📊 500 records:    8 min 12 sec  ✅
+📊 1000 records:   15 min 48 sec ✅
+📊 2000 records:   28 min 31 sec ⚠️ (recommended to split)
+
+🧠 Memory:
+📊 100 records:    ~45 MB   ✅
+📊 500 records:    ~85 MB   ✅
+📊 1000 records:   ~165 MB  ✅
+📊 2000 records:   ~310 MB  ⚠️
+```
+
+### 🔧 Performance Settings
+
+**For large reports:**
+```ini
+[Performance]
+# Batch size for processing
+batch_size = 100
+
+# Maximum concurrent requests
+max_concurrent_requests = 3
+
+# Company cache size
+company_cache_size = 2000
+
+# Use multiprocessing for CPU-intensive operations
+use_multiprocessing = true
+max_workers = 4
+```
+
+**For limited resources:**
+```ini
+[Performance]
+# Reduced settings for weak machines
+batch_size = 25
+max_concurrent_requests = 1
+company_cache_size = 500
+use_multiprocessing = false
+
+# Disable non-essential features
+detailed_logging = false
+generate_charts = false
+```
+
+### 🎯 Optimization Recommendations
+
+#### For maximum speed:
+1. **SSD drive** for temporary files and cache
+2. **16+ GB RAM** for large report processing
+3. **Stable internet connection** (important for API)
+4. **Disable antivirus** for project folder (temporarily)
+
+#### For resource efficiency:
+1. **Split large reports** into 30-90 day periods
+2. **Process during off-hours** for less Bitrix24 load
+3. **Use filters** by contractors or amounts
+4. **Periodic cache cleanup** to save space
+
+---
+
 ## 📚 Documentation
 
-- [📘 User Guide](docs/USER_GUIDE.md) — walkthroughs, usage scenarios, and FAQ-style answers.
-- [📗 Technical Guide](docs/TECHNICAL_GUIDE.md) — architecture overview, core modules, and extension points.
-- [🔐 Security setup](docs/SECURITY_SETUP.md) — secret management and production hardening tips.
-- [🗃️ Archive](docs/archive/enhancements/2025-07/remaining-fixes-and-docs-2025-07-03.md) — historical notes and refinements.
-
----
-
-<a id="-support"></a>
+### 📖 Core Documentation
+
+| Document | Description | Audience |
+|----------|-------------|----------|
+| **[README.md](README.md)** | Main guide in Russian | Russian users |
+| **[README_EN.md](README_EN.md)** | English version (you are here) | International users |
+| **[CONTRIBUTING.md](CONTRIBUTING.md)** | Developer guide | Contributors |
+| **[SECURITY.md](SECURITY.md)** | Security policy | Administrators |
+| **[LICENSE](LICENSE)** | MIT license | Lawyers/managers |
+
+### 🔧 Technical Documentation
+
+| Document | Description | Audience |
+|----------|-------------|----------|
+| **[docs/SECURITY_SETUP.md](docs/SECURITY_SETUP.md)** | Security system setup | DevOps/Administrators |
+| **[docs/API.md](docs/API.md)** | API documentation | Developers |
+| **[docs/TROUBLESHOOTING.md](docs/TROUBLESHOOTING.md)** | Troubleshooting guide | Users/Support |
+| **[docs/DEPLOYMENT.md](docs/DEPLOYMENT.md)** | Deployment guide | DevOps |
+| **[docs/PERFORMANCE.md](docs/PERFORMANCE.md)** | Performance optimization | Administrators |
+
+### 🎓 Educational Materials
+
+| Material | Description | Level |
+|----------|-------------|-------|
+| **[docs/tutorials/QUICKSTART.md](docs/tutorials/QUICKSTART.md)** | 10-minute quick start | Beginner |
+| **[docs/tutorials/ADVANCED.md](docs/tutorials/ADVANCED.md)** | Advanced features | Advanced |
+| **[docs/examples/](docs/examples/)** | Usage examples | All levels |
+| **[docs/faq/FAQ.md](docs/faq/FAQ.md)** | Frequently asked questions | All levels |
+
+### 🔗 Useful Links
+
+- 🐛 **[Issues](https://github.com/bivlked/ReportB24/issues)** - Report problems or suggest improvements
+- 💬 **[Discussions](https://github.com/bivlked/ReportB24/discussions)** - Community discussions and questions
+- 🚀 **[Releases](https://github.com/bivlked/ReportB24/releases)** - Release history and downloads
+- 🔄 **[Pull Requests](https://github.com/bivlked/ReportB24/pulls)** - Current changes and proposals
+
+---
+
+## 🤝 Contributing
+
+We welcome contributions to ReportB24! The project grows thanks to an active developer community.
+
+### 🌟 How to Contribute
+
+1. **🍴 Fork the repository** on GitHub
+2. **🌿 Create feature branch** (`git checkout -b feature/amazing-feature`)
+3. **✅ Add tests** for your functionality
+4. **💻 Ensure tests pass** (`pytest`)
+5. **🔒 Check security** (`python scripts/security_check.py`)
+6. **📝 Create commit** (`git commit -m 'Add amazing feature'`)
+7. **🚀 Push to branch** (`git push origin feature/amazing-feature`)
+8. **🔄 Create Pull Request**
+
+### 💡 Types of Contributions
+
+**🐛 Bug Fixes**
+- Find and fix bugs
+- Improve stability
+- Enhance performance
+
+**✨ New Features**
+- Additional report formats
+- Integration with other systems
+- User experience improvements
+
+**📚 Documentation**
+- Improve existing documentation
+- Translate to other languages
+- Create tutorials and examples
+
+**🧪 Testing**
+- Add new tests
+- Increase test coverage
+- Test on different platforms
+
+**🔒 Security**
+- Security audits
+- Fix vulnerabilities
+- Improve protection systems
+
+### 📋 Contributor Guidelines
+
+**Before starting work:**
+- 📖 **Read [CONTRIBUTING.md](CONTRIBUTING.md)** - complete guide
+- 🎯 **Create Issue** to discuss major changes
+- 🔍 **Check existing Issues** - someone might already be working on it
+
+**Code standards:**
+- 🐍 **Python PEP 8** - coding style
+- 📝 **English comments** - for better understanding
+- 🧪 **Tests required** - for all new functionality
+- 🔒 **Security** - no secrets in code
+
+**Review process:**
+- 👥 **All PRs reviewed** by at least one maintainer
+- ✅ **CI/CD must pass** - all checks green
+- 📚 **Documentation updated** - when necessary
+- 🔒 **Security checked** - automatically and manually
+
+### 🏆 Contribution Recognition
+
+All contributors receive:
+- 📛 **Mention in CONTRIBUTORS.md**
+- 🏅 **GitHub badge** in profile
+- 💌 **Thanks in release notes**
+- 🎁 **ReportB24 stickers** (for significant contributions)
+
+### 📞 Contact Maintainers
+
+- 💬 **GitHub Discussions** - for general questions
+- 📧 **Email**: [ivan@bondarev.net](mailto:ivan@bondarev.net) - for private questions
+- 🔒 **Security**: [security@reportb24.ru](mailto:security@reportb24.ru) - for vulnerabilities
+
+---
+
 ## 💬 Support
 
-- Open an issue on [GitHub](https://github.com/bivlked/ReportB24/issues) with logs and reproduction steps.
-- Consult [docs/TROUBLESHOOTING.md](docs/TROUBLESHOOTING.md) first — most common questions are documented there.
-- For security-sensitive matters, follow the process in [SECURITY.md](SECURITY.md).
-
----
-
-<a id="-legacycompatibility"></a>
-## 🏛️ Legacy/compatibility
-
-The historical `run_report.py` entry point remains for single-sheet exports without product details. For new deployments we recommend `run_detailed_report.py`: it validates configuration, checks the Bitrix24 API, and produces the dual-sheet workbook combining the **Brief sheet** and the **Detailed sheet** with zebra striping.
+We strive to provide the best support for all ReportB24 users.
+
+### 🆘 Getting Help
+
+**📚 Self-service problem solving:**
+1. **Check [FAQ](docs/faq/FAQ.md)** - answer might already exist
+2. **Study [Troubleshooting Guide](docs/TROUBLESHOOTING.md)** - step-by-step problem solving
+3. **Search [Issues](https://github.com/bivlked/ReportB24/issues)** - similar problems
+
+**💬 Community:**
+- **[GitHub Discussions](https://github.com/bivlked/ReportB24/discussions)** - questions and discussions
+- **[Telegram chat](https://t.me/reportb24)** - quick help from community
+- **[Stack Overflow](https://stackoverflow.com/questions/tagged/reportb24)** - technical questions
+
+**🐛 Reporting problems:**
+- **[GitHub Issues](https://github.com/bivlked/ReportB24/issues/new)** - bugs and suggestions
+- **[Security Issues](SECURITY.md#reporting-vulnerabilities)** - security vulnerabilities
+
+### 📞 Contacts
+
+**👨‍💻 Main Developer:**
+- **Name**: Ivan Bondarev
+- **Email**: [ivan@bondarev.net](mailto:ivan@bondarev.net)
+- **GitHub**: [@bivlked](https://github.com/bivlked)
+- **Telegram**: [@bivlked](https://t.me/bivlked)
+
+**🔒 Security:**
+- **Email**: [security@reportb24.ru](mailto:security@reportb24.ru)
+- **GPG Key**: [Public key](https://keybase.io/bivlked)
+
+**💼 Commercial Support:**
+- **Email**: [business@reportb24.ru](mailto:business@reportb24.ru)
+- **Consulting**: Available by arrangement
+- **Customization**: Individual solutions
+
+### ⏰ Response Time
+
+| Request Type | Response Time | Priority |
+|--------------|---------------|----------|
+| 🔒 **Critical vulnerabilities** | 2-4 hours | 🔴 Critical |
+| 🐛 **Critical bugs** | 1-2 days | 🟠 High |
+| ❓ **General questions** | 2-5 days | 🟡 Medium |
+| ✨ **Feature suggestions** | 1-2 weeks | 🟢 Low |
+
+### 🎯 Support Quality
+
+We guarantee:
+- ✅ **Professional communication** in Russian and English
+- ✅ **Constructive solutions** with code examples
+- ✅ **Follow-through to resolution**
+- ✅ **Documentation updates** based on frequent questions
+
+---
+
+## 📄 License
+
+ReportB24 is distributed under **MIT License** - one of the most permissive open source licenses.
+
+### 📋 What This Means
+
+**✅ You can:**
+- 🔄 **Use** - in commercial and non-commercial projects
+- 📝 **Modify** - adapt code to your needs
+- 📤 **Distribute** - share original and modified code
+- 📊 **Private use** - use in closed projects
+- 💰 **Sell** - create commercial products based on ReportB24
+
+**📋 Conditions:**
+- ©️ **Preserve copyright** - attribution in code
+- 📄 **Include license** - copy of MIT License in your project
+
+**🚫 Limitations:**
+- 🛡️ **No warranty** - software provided "as is"
+- ⚖️ **No liability** - authors not responsible for damages
+
+### 📜 Full License Text
+
+```
+MIT License
+
+Copyright (c) 2024-2025 Ivan Bondarev
+
+Permission is hereby granted, free of charge, to any person obtaining a copy
+of this software and associated documentation files (the "Software"), to deal
+in the Software without restriction, including without limitation the rights
+to use, copy, modify, merge, publish, distribute, sublicense, and/or sell
+copies of the Software, and to permit persons to whom the Software is
+furnished to do so, subject to the following conditions:
+
+The above copyright notice and this permission notice shall be included in all
+copies or substantial portions of the Software.
+
+THE SOFTWARE IS PROVIDED "AS IS", WITHOUT WARRANTY OF ANY KIND, EXPRESS OR
+IMPLIED, INCLUDING BUT NOT LIMITED TO THE WARRANTIES OF MERCHANTABILITY,
+FITNESS FOR A PARTICULAR PURPOSE AND NONINFRINGEMENT. IN NO EVENT SHALL THE
+AUTHORS OR COPYRIGHT HOLDERS BE LIABLE FOR ANY CLAIM, DAMAGES OR OTHER
+LIABILITY, WHETHER IN AN ACTION OF CONTRACT, TORT OR OTHERWISE, ARISING FROM,
+OUT OF OR IN CONNECTION WITH THE SOFTWARE OR THE USE OR OTHER DEALINGS IN THE
+SOFTWARE.
+```
+
+### 🤝 Commercial Use
+
+ReportB24 is **completely free** for commercial use. Examples of permitted use:
+
+- 🏢 **Integration into corporate systems**
+- 💼 **Creating SaaS solutions** based on ReportB24
+- 📊 **Consulting services** using the system
+- 🛠️ **Client customization**
+
+**Only requirement** - preserve copyright notice in source code.
+
+---
+
+## 🙏 Acknowledgments
+
+ReportB24 was made possible thanks to:
+
+### 🏢 Technologies and Libraries
+- **[Bitrix24](https://www.bitrix24.com)** - for excellent REST API and Smart Invoices platform
+- **[OpenPyXL](https://openpyxl.readthedocs.io)** - for powerful Excel generation capabilities
+- **[Requests](https://requests.readthedocs.io)** - for elegant HTTP client for Python
+- **[Python](https://www.python.org)** - for the wonderful programming language
+
+### 🛡️ Security and Quality
+- **[Python Security Community](https://www.python.org/community/)** - for security best practices
+- **[OWASP](https://owasp.org)** - for web application security standards
+- **[pytest](https://pytest.org)** - for world-class testing framework
+- **[GitHub Security](https://github.com/security)** - for automatic security checking tools
+
+### 👥 Community
+- **Early users** - for valuable feedback and patience
+- **Contributors** - for code and documentation improvements
+- **Russian Python Community** - for support and inspiration
+- **Bitrix24 Developer Community** - for knowledge and integration experience
+
+### 💡 Inspiration
+- **Russian developers** - for commitment to quality and security
+- **Open Source movement** - for principles of openness and collaboration
+- **DevOps culture** - for continuous integration and deployment practices
+
+---
+
+<div align="center">
+
+## 🚀 ReportB24 v2.1.0
+
+**Built with ❤️ for secure Excel reporting from Bitrix24**
+
+*Release v2.1.0 | July 02, 2025* | *261/261 Tests Passing* | *Production Ready & Secure* ✅ 🔒
+
+---
+
+**📊 [Create Report Now](https://github.com/bivlked/ReportB24/archive/refs/heads/main.zip)** • **📚 [Documentation](docs/)** • **💬 [Support](https://github.com/bivlked/ReportB24/discussions)** • **🔒 [Security](SECURITY.md)**
+
+</div>